import dedent from 'dedent-js';

import { format as originalFormat, FormatFn } from '../src/sqlFormatter.js';

import behavesLikeSqlFormatter from './behavesLikeSqlFormatter.js';
import supportsAlterTable from './features/alterTable.js';
import supportsBetween from './features/between.js';
import supportsCreateTable from './features/createTable.js';
import supportsDropTable from './features/dropTable.js';
import supportsJoin from './features/join.js';
import supportsOperators from './features/operators.js';
import supportsStrings from './features/strings.js';
import supportsDeleteFrom from './features/deleteFrom.js';
import supportsComments from './features/comments.js';
import supportsIdentifiers from './features/identifiers.js';
import supportsArrayAndMapAccessors from './features/arrayAndMapAccessors.js';
import supportsSetOperations from './features/setOperations.js';
import supportsLimiting from './features/limiting.js';
import supportsInsertInto from './features/insertInto.js';
import supportsUpdate from './features/update.js';
import supportsTruncateTable from './features/truncateTable.js';
import supportsCreateView from './features/createView.js';
import supportsConstraints from './features/constraints.js';
import supportsDataTypeCase from './options/dataTypeCase.js';

describe('SnowflakeFormatter', () => {
  const language = 'snowflake';
  const format: FormatFn = (query, cfg = {}) => originalFormat(query, { ...cfg, language });

  behavesLikeSqlFormatter(format);
  supportsComments(format, { doubleSlashComments: true });
  supportsCreateView(format, { orReplace: true, ifNotExists: true });
  supportsCreateTable(format, {
    orReplace: true,
    ifNotExists: true,
    columnComment: true,
    tableComment: true,
  });
  supportsConstraints(format, ['CASCADE', 'SET NULL', 'SET DEFAULT', 'RESTRICT', 'NO ACTION']);
  supportsDropTable(format, { ifExists: true });
  supportsArrayAndMapAccessors(format);
  supportsAlterTable(format, {
    addColumn: true,
    dropColumn: true,
    modify: true,
    renameTo: true,
    renameColumn: true,
  });
  supportsDeleteFrom(format);
  supportsInsertInto(format);
  supportsUpdate(format);
  supportsTruncateTable(format, { withoutTable: true });
  supportsStrings(format, ["''-bs", "''-qq"]);
  supportsIdentifiers(format, [`""-qq`]);
  supportsBetween(format);
  // ':' and '::' are tested later, since they should always be dense
  supportsOperators(format, ['%', '||', '=>'], { any: true });
  supportsJoin(format, { without: ['NATURAL INNER JOIN'] });
  supportsSetOperations(format, ['UNION', 'UNION ALL', 'MINUS', 'EXCEPT', 'INTERSECT']);
  supportsLimiting(format, { limit: true, offset: true, fetchFirst: true, fetchNext: true });
  supportsDataTypeCase(format);

  it('allows $ character as part of unquoted identifiers', () => {
    expect(format('SELECT foo$')).toBe(dedent`
      SELECT
        foo$
    `);
  });

  describe(`formats traversal of semi structured data`, () => {
    it(`formats ':' path-operator without spaces`, () => {
      expect(format(`SELECT foo : bar`)).toBe(dedent`
        SELECT
          foo:bar
      `);
    });
    it(`formats ':' path-operator followed by dots without spaces`, () => {
      expect(format(`SELECT foo : bar . baz`)).toBe(dedent`
        SELECT
          foo:bar.baz
      `);
    });
  });

  it('formats type-cast operator without spaces', () => {
    expect(format('SELECT 2 :: numeric AS foo;')).toBe(dedent`
      SELECT
        2::numeric AS foo;
    `);
  });

  it('supports $$-quoted strings', () => {
    expect(format(`SELECT $$foo' JOIN"$bar$$, $$foo$$$$bar$$`)).toBe(dedent`
      SELECT
        $$foo' JOIN"$bar$$,
        $$foo$$ $$bar$$
    `);
  });

  it('supports QUALIFY clause', () => {
    expect(format(`SELECT * FROM tbl QUALIFY ROW_NUMBER() OVER my_window = 1`)).toBe(dedent`
      SELECT
        *
      FROM
        tbl
      QUALIFY
        ROW_NUMBER() OVER my_window = 1
    `);
  });

  it('formats ALTER TABLE ... ALTER COLUMN', () => {
    expect(
      format(
        `ALTER TABLE t ALTER COLUMN foo SET DATA TYPE VARCHAR;
         ALTER TABLE t ALTER COLUMN foo SET DEFAULT 5;
         ALTER TABLE t ALTER COLUMN foo DROP DEFAULT;
         ALTER TABLE t ALTER COLUMN foo SET NOT NULL;
         ALTER TABLE t ALTER COLUMN foo DROP NOT NULL;
         ALTER TABLE t ALTER COLUMN foo COMMENT 'blah';
         ALTER TABLE t ALTER COLUMN foo UNSET COMMENT;
         ALTER TABLE t ALTER COLUMN foo SET MASKING POLICY polis;
         ALTER TABLE t ALTER COLUMN foo UNSET MASKING POLICY;
         ALTER TABLE t ALTER COLUMN foo SET TAG tname = 10;
         ALTER TABLE t ALTER COLUMN foo UNSET TAG tname;`
      )
    ).toBe(dedent`
      ALTER TABLE t
      ALTER COLUMN foo
      SET DATA TYPE VARCHAR;

      ALTER TABLE t
      ALTER COLUMN foo
      SET DEFAULT 5;

      ALTER TABLE t
      ALTER COLUMN foo
      DROP DEFAULT;

      ALTER TABLE t
      ALTER COLUMN foo
      SET NOT NULL;

      ALTER TABLE t
      ALTER COLUMN foo
      DROP NOT NULL;

      ALTER TABLE t
      ALTER COLUMN foo COMMENT 'blah';

      ALTER TABLE t
      ALTER COLUMN foo
      UNSET COMMENT;

      ALTER TABLE t
      ALTER COLUMN foo
      SET MASKING POLICY polis;

      ALTER TABLE t
      ALTER COLUMN foo
      UNSET MASKING POLICY;

      ALTER TABLE t
      ALTER COLUMN foo
      SET TAG tname = 10;

      ALTER TABLE t
      ALTER COLUMN foo
      UNSET TAG tname;
    `);
  });

  it('detects data types', () => {
    expect(
      format(
        `CREATE TABLE tbl (first_column double Precision, second_column numBer (38, 0), third String);`,
        {
          dataTypeCase: 'upper',
        }
      )
    ).toBe(dedent`
<<<<<<< HEAD
    CREATE TABLE
      tbl (
        first_column DOUBLE PRECISION,
        second_column NUMBER(38, 0),
        third STRING
      );`);
=======
    CREATE TABLE tbl (
      first_column DOUBLE PRECISION,
      second_column NUMBER (38, 0),
      third STRING
    );`);
>>>>>>> 59fe6671
  });
});<|MERGE_RESOLUTION|>--- conflicted
+++ resolved
@@ -178,19 +178,10 @@
         }
       )
     ).toBe(dedent`
-<<<<<<< HEAD
-    CREATE TABLE
-      tbl (
-        first_column DOUBLE PRECISION,
-        second_column NUMBER(38, 0),
-        third STRING
-      );`);
-=======
     CREATE TABLE tbl (
       first_column DOUBLE PRECISION,
-      second_column NUMBER (38, 0),
+      second_column NUMBER(38, 0),
       third STRING
     );`);
->>>>>>> 59fe6671
   });
 });