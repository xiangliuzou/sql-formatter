{
  "name": "sql-formatter",
<<<<<<< HEAD
  "version": "2.3.4",
  "description": "Formats whitespaces in a SQL query to make it more readable",
=======
  "version": "3.1.0-rc",
  "description": "Format whitespace in a SQL query to make it more readable",
>>>>>>> 72ef29bd
  "license": "MIT",
  "main": "lib/sqlFormatter.js",
  "bin": {
    "sql-formatter": "./bin/sqlfmt.js"
  },
  "keywords": [
    "sql",
    "formatter",
    "format",
    "n1ql",
    "redshift",
    "spark",
    "whitespace"
  ],
  "authors": [
    "Rene Saarsoo",
    "Uku Pattak",
    "Adrien Pyke",
    "George Leslie-Waksman"
  ],
  "files": [
    "bin",
    "dist",
    "lib",
    "src"
  ],
  "scripts": {
    "clean": "rimraf lib dist",
    "lint": "eslint .",
    "pretty": "prettier --write .",
    "pretty:check": "prettier --check .",
    "test": "jest",
    "test:watch": "npm run test -- --watch",
    "check": "npm run pretty:check && npm run lint && npm run test",
    "build": "npm run build:commonjs && npm run build:umd && npm run build:umd:min",
    "build:commonjs": "babel src --out-dir lib",
    "build:umd": "webpack --config webpack.dev.js",
    "build:umd:min": "webpack --config webpack.prod.js",
    "prepare": "npm run clean && npm run check && npm run build"
  },
  "repository": {
    "type": "git",
    "url": "https://github.com/gwax/sql-formatter.git"
  },
  "bugs": {
<<<<<<< HEAD
    "url": "https://github.com/zeroturnaround/sql-formatter/issues"
  },
  "dependencies": {
    "lodash": "^4.17.20"
  },
  "devDependencies": {
    "babel-cli": "^6.14.0",
    "babel-core": "^6.11.4",
    "babel-eslint": "^7.1.0",
    "babel-jest": "^17.0.2",
    "babel-loader": "^6.2.4",
    "babel-plugin-add-module-exports": "^0.2.1",
    "babel-plugin-transform-class-properties": "^6.11.5",
    "babel-plugin-transform-es3-member-expression-literals": "^6.5.0",
    "babel-plugin-transform-es3-property-literals": "^6.5.0",
    "babel-plugin-transform-function-bind": "^6.8.0",
    "babel-plugin-transform-object-rest-spread": "^6.8.0",
    "babel-preset-es2015": "^6.14.0",
    "cross-env": "^3.1.3",
    "eslint": "^4.18.2",
    "eslint-config-zt": "^1.3.0",
    "eslint-plugin-react": "^7.6.1",
    "jest": "^17.0.2",
    "rimraf": "^2.3.4",
    "webpack": "^1.13.1"
=======
    "url": "https://github.com/gwax/sql-formatter/issues"
  },
  "devDependencies": {
    "@babel/cli": "^7.10.4",
    "@babel/core": "^7.10.4",
    "@babel/plugin-proposal-class-properties": "^7.10.4",
    "@babel/preset-env": "^7.10.4",
    "babel-eslint": "^10.1.0",
    "babel-jest": "^26.1.0",
    "babel-loader": "^8.1.0",
    "babel-plugin-add-module-exports": "^1.0.2",
    "dedent-js": "^1.0.1",
    "eslint": "^7.4.0",
    "eslint-config-airbnb-base": "^14.2.0",
    "eslint-config-prettier": "^6.11.0",
    "eslint-plugin-import": "^2.22.0",
    "eslint-plugin-prettier": "^3.1.4",
    "jest": "^26.1.0",
    "prettier": "^2.0.5",
    "rimraf": "^3.0.2",
    "webpack": "^4.43.0",
    "webpack-cli": "^3.3.12",
    "webpack-merge": "^5.0.8"
>>>>>>> 72ef29bd
  },
  "jest": {
    "roots": [
      "test"
    ],
    "testRegex": ".*Test",
    "collectCoverage": true
  },
  "dependencies": {
    "argparse": "^1.0.10"
  }
}<|MERGE_RESOLUTION|>--- conflicted
+++ resolved
@@ -1,12 +1,7 @@
 {
   "name": "sql-formatter",
-<<<<<<< HEAD
-  "version": "2.3.4",
-  "description": "Formats whitespaces in a SQL query to make it more readable",
-=======
   "version": "3.1.0-rc",
   "description": "Format whitespace in a SQL query to make it more readable",
->>>>>>> 72ef29bd
   "license": "MIT",
   "main": "lib/sqlFormatter.js",
   "bin": {
@@ -49,37 +44,10 @@
   },
   "repository": {
     "type": "git",
-    "url": "https://github.com/gwax/sql-formatter.git"
+    "url": "https://github.com/zeroturnaround/sql-formatter.git"
   },
   "bugs": {
-<<<<<<< HEAD
     "url": "https://github.com/zeroturnaround/sql-formatter/issues"
-  },
-  "dependencies": {
-    "lodash": "^4.17.20"
-  },
-  "devDependencies": {
-    "babel-cli": "^6.14.0",
-    "babel-core": "^6.11.4",
-    "babel-eslint": "^7.1.0",
-    "babel-jest": "^17.0.2",
-    "babel-loader": "^6.2.4",
-    "babel-plugin-add-module-exports": "^0.2.1",
-    "babel-plugin-transform-class-properties": "^6.11.5",
-    "babel-plugin-transform-es3-member-expression-literals": "^6.5.0",
-    "babel-plugin-transform-es3-property-literals": "^6.5.0",
-    "babel-plugin-transform-function-bind": "^6.8.0",
-    "babel-plugin-transform-object-rest-spread": "^6.8.0",
-    "babel-preset-es2015": "^6.14.0",
-    "cross-env": "^3.1.3",
-    "eslint": "^4.18.2",
-    "eslint-config-zt": "^1.3.0",
-    "eslint-plugin-react": "^7.6.1",
-    "jest": "^17.0.2",
-    "rimraf": "^2.3.4",
-    "webpack": "^1.13.1"
-=======
-    "url": "https://github.com/gwax/sql-formatter/issues"
   },
   "devDependencies": {
     "@babel/cli": "^7.10.4",
@@ -102,7 +70,6 @@
     "webpack": "^4.43.0",
     "webpack-cli": "^3.3.12",
     "webpack-merge": "^5.0.8"
->>>>>>> 72ef29bd
   },
   "jest": {
     "roots": [
