{
<<<<<<< HEAD
	"presets": ["@babel/preset-env", "@babel/preset-typescript"],
	"plugins": [
		"@babel/plugin-proposal-class-properties",
		"add-module-exports",
		["babel-plugin-inline-import", { "extensions": [".sql"] }]
	]
=======
  "presets": ["@babel/preset-env", "@babel/preset-typescript"],
  "plugins": ["@babel/plugin-proposal-class-properties", "add-module-exports"]
>>>>>>> 4c9392c5
}<|MERGE_RESOLUTION|>--- conflicted
+++ resolved
@@ -1,13 +1,8 @@
 {
-<<<<<<< HEAD
-	"presets": ["@babel/preset-env", "@babel/preset-typescript"],
-	"plugins": [
-		"@babel/plugin-proposal-class-properties",
-		"add-module-exports",
-		["babel-plugin-inline-import", { "extensions": [".sql"] }]
-	]
-=======
   "presets": ["@babel/preset-env", "@babel/preset-typescript"],
-  "plugins": ["@babel/plugin-proposal-class-properties", "add-module-exports"]
->>>>>>> 4c9392c5
+  "plugins": [
+    "@babel/plugin-proposal-class-properties",
+    "add-module-exports",
+    ["babel-plugin-inline-import", { "extensions": [".sql"] }]
+  ]
 }