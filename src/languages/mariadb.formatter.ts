--- conflicted
+++ resolved
@@ -1,10 +1,6 @@
 import Formatter from 'src/core/Formatter';
 import Tokenizer from 'src/core/Tokenizer';
 import { EOF_TOKEN, isToken, type Token, TokenType } from 'src/core/token';
-<<<<<<< HEAD
-=======
-import { type StringPatternType } from 'src/core/regexFactory';
->>>>>>> 436c162d
 import { dedupe } from 'src/utils';
 
 /**
@@ -1167,8 +1163,7 @@
       reservedBinaryCommands,
       reservedDependentClauses,
       reservedLogicalOperators: ['AND', 'OR', 'XOR'],
-<<<<<<< HEAD
-      reservedKeywords: dedupe([...reservedKeywords, ...reservedFunctions]),
+      reservedKeywords: dedupe(reservedKeywords.concat(reservedFunctions)),
       stringTypes: ['""', { quote: "''", prefixes: ['X'] }],
       identTypes: ['``'],
       identChars: { first: '$', rest: '$' },
@@ -1179,11 +1174,6 @@
         { quote: '``', prefixes: ['@'], required: true },
       ],
       positionalParams: true,
-=======
-      reservedKeywords: dedupe(reservedKeywords.concat(reservedFunctions)),
-      stringTypes: MariaDbFormatter.stringTypes,
-      indexedPlaceholderTypes: ['?'],
->>>>>>> 436c162d
       lineCommentTypes: ['--', '#'],
       operators: MariaDbFormatter.operators,
       preprocess,
