import Formatter from 'src/core/Formatter';
<<<<<<< HEAD
import Tokenizer from 'src/lexer/tokenizer';
import { EOF_TOKEN, type Token } from 'src/core/token';
=======
import Tokenizer from 'src/core/Tokenizer';
import { EOF_TOKEN, TokenType, type Token } from 'src/core/token';
>>>>>>> 2e47295f
import { dedupe } from 'src/utils';

/**
 * Priority 5 (last)
 * Full list of reserved functions
 * distinct from Keywords due to interaction with parentheses
 */
const reservedFunctions = {
  // https://cloud.google.com/bigquery/docs/reference/standard-sql/aead_encryption_functions
  aead: [
    'KEYS.NEW_KEYSET',
    'KEYS.ADD_KEY_FROM_RAW_BYTES',
    'AEAD.DECRYPT_BYTES',
    'AEAD.DECRYPT_STRING',
    'AEAD.ENCRYPT',
    'KEYS.KEYSET_CHAIN',
    'KEYS.KEYSET_FROM_JSON',
    'KEYS.KEYSET_TO_JSON',
    'KEYS.ROTATE_KEYSET',
    'KEYS.KEYSET_LENGTH',
  ],
  // https://cloud.google.com/bigquery/docs/reference/standard-sql/aggregate_analytic_functions
  aggregateAnalytic: [
    'ANY_VALUE',
    'ARRAY_AGG',
    'AVG',
    'CORR',
    'COUNT',
    'COUNTIF',
    'COVAR_POP',
    'COVAR_SAMP',
    'MAX',
    'MIN',
    'ST_CLUSTERDBSCAN',
    'STDDEV_POP',
    'STDDEV_SAMP',
    'STRING_AGG',
    'SUM',
    'VAR_POP',
    'VAR_SAMP',
  ],
  // https://cloud.google.com/bigquery/docs/reference/standard-sql/aggregate_functions
  aggregate: [
    'ANY_VALUE',
    'ARRAY_AGG',
    'ARRAY_CONCAT_AGG',
    'AVG',
    'BIT_AND',
    'BIT_OR',
    'BIT_XOR',
    'COUNT',
    'COUNTIF',
    'LOGICAL_AND',
    'LOGICAL_OR',
    'MAX',
    'MIN',
    'STRING_AGG',
    'SUM',
  ],
  // https://cloud.google.com/bigquery/docs/reference/standard-sql/approximate_aggregate_functions
  approximateAggregate: [
    'APPROX_COUNT_DISTINCT',
    'APPROX_QUANTILES',
    'APPROX_TOP_COUNT',
    'APPROX_TOP_SUM',
  ],
  // https://cloud.google.com/bigquery/docs/reference/standard-sql/array_functions
  array: [
    'ARRAY',
    'ARRAY_CONCAT',
    'ARRAY_LENGTH',
    'ARRAY_TO_STRING',
    'GENERATE_ARRAY',
    'GENERATE_DATE_ARRAY',
    'GENERATE_TIMESTAMP_ARRAY',
    'ARRAY_REVERSE',
    'OFFSET',
    'SAFE_OFFSET',
    'ORDINAL',
    'SAFE_ORDINAL',
  ],
  // https://cloud.google.com/bigquery/docs/reference/standard-sql/bit_functions
  bitwise: ['BIT_COUNT'],
  // https://cloud.google.com/bigquery/docs/reference/standard-sql/conversion_functions
  conversion: [
    // 'CASE',
    'PARSE_BIGNUMERIC',
    'PARSE_NUMERIC',
    'SAFE_CAST',
  ],
  // https://cloud.google.com/bigquery/docs/reference/standard-sql/date_functions
  date: [
    'CURRENT_DATE',
    'EXTRACT',
    'DATE',
    'DATE_ADD',
    'DATE_SUB',
    'DATE_DIFF',
    'DATE_TRUNC',
    'DATE_FROM_UNIX_DATE',
    'FORMAT_DATE',
    'LAST_DAY',
    'PARSE_DATE',
    'UNIX_DATE',
  ],
  // https://cloud.google.com/bigquery/docs/reference/standard-sql/datetime_functions
  datetime: [
    'CURRENT_DATETIME',
    'DATETIME',
    'EXTRACT',
    'DATETIME_ADD',
    'DATETIME_SUB',
    'DATETIME_DIFF',
    'DATETIME_TRUNC',
    'FORMAT_DATETIME',
    'LAST_DAY',
    'PARSE_DATETIME',
  ],
  // https://cloud.google.com/bigquery/docs/reference/standard-sql/debugging_functions
  debugging: ['ERROR'],
  // https://cloud.google.com/bigquery/docs/reference/standard-sql/federated_query_functions
  federatedQuery: ['EXTERNAL_QUERY'],
  // https://cloud.google.com/bigquery/docs/reference/standard-sql/geography_functions
  geography: [
    'S2_CELLIDFROMPOINT',
    'S2_COVERINGCELLIDS',
    'ST_ANGLE',
    'ST_AREA',
    'ST_ASBINARY',
    'ST_ASGEOJSON',
    'ST_ASTEXT',
    'ST_AZIMUTH',
    'ST_BOUNDARY',
    'ST_BOUNDINGBOX',
    'ST_BUFFER',
    'ST_BUFFERWITHTOLERANCE',
    'ST_CENTROID',
    'ST_CENTROID_AGG',
    'ST_CLOSESTPOINT',
    'ST_CLUSTERDBSCAN',
    'ST_CONTAINS',
    'ST_CONVEXHULL',
    'ST_COVEREDBY',
    'ST_COVERS',
    'ST_DIFFERENCE',
    'ST_DIMENSION',
    'ST_DISJOINT',
    'ST_DISTANCE',
    'ST_DUMP',
    'ST_DWITHIN',
    'ST_ENDPOINT',
    'ST_EQUALS',
    'ST_EXTENT',
    'ST_EXTERIORRING',
    'ST_GEOGFROM',
    'ST_GEOGFROMGEOJSON',
    'ST_GEOGFROMTEXT',
    'ST_GEOGFROMWKB',
    'ST_GEOGPOINT',
    'ST_GEOGPOINTFROMGEOHASH',
    'ST_GEOHASH',
    'ST_GEOMETRYTYPE',
    'ST_INTERIORRINGS',
    'ST_INTERSECTION',
    'ST_INTERSECTS',
    'ST_INTERSECTSBOX',
    'ST_ISCOLLECTION',
    'ST_ISEMPTY',
    'ST_LENGTH',
    'ST_MAKELINE',
    'ST_MAKEPOLYGON',
    'ST_MAKEPOLYGONORIENTED',
    'ST_MAXDISTANCE',
    'ST_NPOINTS',
    'ST_NUMGEOMETRIES',
    'ST_NUMPOINTS',
    'ST_PERIMETER',
    'ST_POINTN',
    'ST_SIMPLIFY',
    'ST_SNAPTOGRID',
    'ST_STARTPOINT',
    'ST_TOUCHES',
    'ST_UNION',
    'ST_UNION_AGG',
    'ST_WITHIN',
    'ST_X',
    'ST_Y',
  ],
  // https://cloud.google.com/bigquery/docs/reference/standard-sql/hash_functions
  hash: ['FARM_FINGERPRINT', 'MD5', 'SHA1', 'SHA256', 'SHA512'],
  // https://cloud.google.com/bigquery/docs/reference/standard-sql/hll_functions
  hll: ['HLL_COUNT.INIT', 'HLL_COUNT.MERGE', 'HLL_COUNT.MERGE_PARTIAL', 'HLL_COUNT.EXTRACT'],
  // https://cloud.google.com/bigquery/docs/reference/standard-sql/interval_functions
  interval: ['MAKE_INTERVAL', 'EXTRACT', 'JUSTIFY_DAYS', 'JUSTIFY_HOURS', 'JUSTIFY_INTERVAL'],
  // https://cloud.google.com/bigquery/docs/reference/standard-sql/json_functions
  json: [
    'JSON_EXTRACT',
    'JSON_QUERY',
    'JSON_EXTRACT_SCALAR',
    'JSON_VALUE',
    'JSON_EXTRACT_ARRAY',
    'JSON_QUERY_ARRAY',
    'JSON_EXTRACT_STRING_ARRAY',
    'JSON_VALUE_ARRAY',
    'TO_JSON_STRING',
  ],
  // https://cloud.google.com/bigquery/docs/reference/standard-sql/mathematical_functions
  math: [
    'ABS',
    'SIGN',
    'IS_INF',
    'IS_NAN',
    'IEEE_DIVIDE',
    'RAND',
    'SQRT',
    'POW',
    'POWER',
    'EXP',
    'LN',
    'LOG',
    'LOG10',
    'GREATEST',
    'LEAST',
    'DIV',
    'SAFE_DIVIDE',
    'SAFE_MULTIPLY',
    'SAFE_NEGATE',
    'SAFE_ADD',
    'SAFE_SUBTRACT',
    'MOD',
    'ROUND',
    'TRUNC',
    'CEIL',
    'CEILING',
    'FLOOR',
    'COS',
    'COSH',
    'ACOS',
    'ACOSH',
    'SIN',
    'SINH',
    'ASIN',
    'ASINH',
    'TAN',
    'TANH',
    'ATAN',
    'ATANH',
    'ATAN2',
    'RANGE_BUCKET',
  ],
  // https://cloud.google.com/bigquery/docs/reference/standard-sql/navigation_functions
  navigation: [
    'FIRST_VALUE',
    'LAST_VALUE',
    'NTH_VALUE',
    'LEAD',
    'LAG',
    'PERCENTILE_CONT',
    'PERCENTILE_DISC',
  ],
  // https://cloud.google.com/bigquery/docs/reference/standard-sql/net_functions
  net: [
    'NET.IP_FROM_STRING',
    'NET.SAFE_IP_FROM_STRING',
    'NET.IP_TO_STRING',
    'NET.IP_NET_MASK',
    'NET.IP_TRUNC',
    'NET.IPV4_FROM_INT64',
    'NET.IPV4_TO_INT64',
    'NET.HOST',
    'NET.PUBLIC_SUFFIX',
    'NET.REG_DOMAIN',
  ],
  // https://cloud.google.com/bigquery/docs/reference/standard-sql/numbering_functions
  numbering: ['RANK', 'DENSE_RANK', 'PERCENT_RANK', 'CUME_DIST', 'NTILE', 'ROW_NUMBER'],
  // https://cloud.google.com/bigquery/docs/reference/standard-sql/security_functions
  security: ['SESSION_USER'],
  // https://cloud.google.com/bigquery/docs/reference/standard-sql/statistical_aggregate_functions
  statisticalAggregate: [
    'CORR',
    'COVAR_POP',
    'COVAR_SAMP',
    'STDDEV_POP',
    'STDDEV_SAMP',
    'STDDEV',
    'VAR_POP',
    'VAR_SAMP',
    'VARIANCE',
  ],
  // https://cloud.google.com/bigquery/docs/reference/standard-sql/string_functions
  string: [
    'ASCII',
    'BYTE_LENGTH',
    'CHAR_LENGTH',
    'CHARACTER_LENGTH',
    'CHR',
    'CODE_POINTS_TO_BYTES',
    'CODE_POINTS_TO_STRING',
    'CONCAT',
    'CONTAINS_SUBSTR',
    'ENDS_WITH',
    'FORMAT',
    'FROM_BASE32',
    'FROM_BASE64',
    'FROM_HEX',
    'INITCAP',
    'INSTR',
    'LEFT',
    'LENGTH',
    'LPAD',
    'LOWER',
    'LTRIM',
    'NORMALIZE',
    'NORMALIZE_AND_CASEFOLD',
    'OCTET_LENGTH',
    'REGEXP_CONTAINS',
    'REGEXP_EXTRACT',
    'REGEXP_EXTRACT_ALL',
    'REGEXP_INSTR',
    'REGEXP_REPLACE',
    'REGEXP_SUBSTR',
    'REPLACE',
    'REPEAT',
    'REVERSE',
    'RIGHT',
    'RPAD',
    'RTRIM',
    'SAFE_CONVERT_BYTES_TO_STRING',
    'SOUNDEX',
    'SPLIT',
    'STARTS_WITH',
    'STRPOS',
    'SUBSTR',
    'SUBSTRING',
    'TO_BASE32',
    'TO_BASE64',
    'TO_CODE_POINTS',
    'TO_HEX',
    'TRANSLATE',
    'TRIM',
    'UNICODE',
    'UPPER',
  ],
  // https://cloud.google.com/bigquery/docs/reference/standard-sql/time_functions
  time: [
    'CURRENT_TIME',
    'TIME',
    'EXTRACT',
    'TIME_ADD',
    'TIME_SUB',
    'TIME_DIFF',
    'TIME_TRUNC',
    'FORMAT_TIME',
    'PARSE_TIME',
  ],
  // https://cloud.google.com/bigquery/docs/reference/standard-sql/timestamp_functions
  timestamp: [
    'CURRENT_TIMESTAMP',
    'EXTRACT',
    'STRING',
    'TIMESTAMP',
    'TIMESTAMP_ADD',
    'TIMESTAMP_SUB',
    'TIMESTAMP_DIFF',
    'TIMESTAMP_TRUNC',
    'FORMAT_TIMESTAMP',
    'PARSE_TIMESTAMP',
    'TIMESTAMP_SECONDS',
    'TIMESTAMP_MILLIS',
    'TIMESTAMP_MICROS',
    'UNIX_SECONDS',
    'UNIX_MILLIS',
    'UNIX_MICROS',
  ],
  // https://cloud.google.com/bigquery/docs/reference/standard-sql/uuid_functions
  uuid: ['GENERATE_UUID'],
  // https://cloud.google.com/bigquery/docs/reference/standard-sql/conditional_expressions
  conditional: ['COALESCE', 'IF', 'IFNULL', 'NULLIF'],
  // https://cloud.google.com/bigquery/docs/reference/legacy-sql
  legacyAggregate: [
    'AVG',
    'BIT_AND',
    'BIT_OR',
    'BIT_XOR',
    'CORR',
    'COUNT',
    'COVAR_POP',
    'COVAR_SAMP',
    'EXACT_COUNT_DISTINCT',
    'FIRST',
    'GROUP_CONCAT',
    'GROUP_CONCAT_UNQUOTED',
    'LAST',
    'MAX',
    'MIN',
    'NEST',
    'NTH',
    'QUANTILES',
    'STDDEV',
    'STDDEV_POP',
    'STDDEV_SAMP',
    'SUM',
    'TOP',
    'UNIQUE',
    'VARIANCE',
    'VAR_POP',
    'VAR_SAMP',
  ],
  legacyBitwise: ['BIT_COUNT'],
  legacyCasting: ['BOOLEAN', 'BYTES', 'CAST', 'FLOAT', 'HEX_STRING', 'INTEGER', 'STRING'],
  legacyComparison: [
    // expr 'IN',
    'COALESCE',
    'GREATEST',
    'IFNULL',
    'IS_INF',
    'IS_NAN',
    'IS_EXPLICITLY_DEFINED',
    'LEAST',
    'NVL',
  ],
  legacyDatetime: [
    'CURRENT_DATE',
    'CURRENT_TIME',
    'CURRENT_TIMESTAMP',
    'DATE',
    'DATE_ADD',
    'DATEDIFF',
    'DAY',
    'DAYOFWEEK',
    'DAYOFYEAR',
    'FORMAT_UTC_USEC',
    'HOUR',
    'MINUTE',
    'MONTH',
    'MSEC_TO_TIMESTAMP',
    'NOW',
    'PARSE_UTC_USEC',
    'QUARTER',
    'SEC_TO_TIMESTAMP',
    'SECOND',
    'STRFTIME_UTC_USEC',
    'TIME',
    'TIMESTAMP',
    'TIMESTAMP_TO_MSEC',
    'TIMESTAMP_TO_SEC',
    'TIMESTAMP_TO_USEC',
    'USEC_TO_TIMESTAMP',
    'UTC_USEC_TO_DAY',
    'UTC_USEC_TO_HOUR',
    'UTC_USEC_TO_MONTH',
    'UTC_USEC_TO_WEEK',
    'UTC_USEC_TO_YEAR',
    'WEEK',
    'YEAR',
  ],
  legacyIp: ['FORMAT_IP', 'PARSE_IP', 'FORMAT_PACKED_IP', 'PARSE_PACKED_IP'],
  legacyJson: ['JSON_EXTRACT', 'JSON_EXTRACT_SCALAR'],
  legacyMath: [
    'ABS',
    'ACOS',
    'ACOSH',
    'ASIN',
    'ASINH',
    'ATAN',
    'ATANH',
    'ATAN2',
    'CEIL',
    'COS',
    'COSH',
    'DEGREES',
    'EXP',
    'FLOOR',
    'LN',
    'LOG',
    'LOG2',
    'LOG10',
    'PI',
    'POW',
    'RADIANS',
    'RAND',
    'ROUND',
    'SIN',
    'SINH',
    'SQRT',
    'TAN',
    'TANH',
  ],
  legacyRegex: ['REGEXP_MATCH', 'REGEXP_EXTRACT', 'REGEXP_REPLACE'],
  legacyString: [
    'CONCAT',
    // expr CONTAINS 'str'
    'INSTR',
    'LEFT',
    'LENGTH',
    'LOWER',
    'LPAD',
    'LTRIM',
    'REPLACE',
    'RIGHT',
    'RPAD',
    'RTRIM',
    'SPLIT',
    'SUBSTR',
    'UPPER',
  ],
  legacyTableWildcard: ['TABLE_DATE_RANGE', 'TABLE_DATE_RANGE_STRICT', 'TABLE_QUERY'],
  legacyUrl: ['HOST', 'DOMAIN', 'TLD'],
  legacyWindow: [
    'AVG',
    'COUNT',
    'MAX',
    'MIN',
    'STDDEV',
    'SUM',
    'CUME_DIST',
    'DENSE_RANK',
    'FIRST_VALUE',
    'LAG',
    'LAST_VALUE',
    'LEAD',
    'NTH_VALUE',
    'NTILE',
    'PERCENT_RANK',
    'PERCENTILE_CONT',
    'PERCENTILE_DISC',
    'RANK',
    'RATIO_TO_REPORT',
    'ROW_NUMBER',
  ],
  legacyMisc: [
    'CURRENT_USER',
    'EVERY',
    'FROM_BASE64',
    'HASH',
    'FARM_FINGERPRINT',
    'IF',
    'POSITION',
    'SHA1',
    'SOME',
    'TO_BASE64',
  ],
  other: ['BQ.JOBS.CANCEL', 'BQ.REFRESH_MATERIALIZED_VIEW'],
};

/**
 * Priority 5 (last)
 * Full list of reserved words
 * any words that are in a higher priority are removed
 */
const reservedKeywords = {
  keywords: [
    'ALL',
    // 'AND',
    'ANY',
    // 'ARRAY',
    'AS',
    'ASC',
    'ASSERT_ROWS_MODIFIED',
    'AT',
    'BETWEEN',
    'BY',
    // 'CASE',
    'CAST',
    'COLLATE',
    'CONTAINS',
    // 'CREATE',
    // 'CROSS',
    'CUBE',
    'CURRENT',
    'DEFAULT',
    'DEFINE',
    'DESC',
    'DISTINCT',
    // 'ELSE',
    // 'END',
    'ENUM',
    'ESCAPE',
    // 'EXCEPT',
    // 'EXCLUDE',
    'EXISTS',
    'EXTRACT',
    'FALSE',
    // 'FETCH',
    'FOLLOWING',
    'FOR',
    // 'FROM',
    'FULL',
    // 'GROUP',
    'GROUPING',
    'GROUPS',
    'HASH',
    // 'HAVING',
    'IF',
    'IGNORE',
    'IN',
    // 'INNER',
    // 'INTERSECT',
    // 'INTERVAL',
    'INTO',
    'IS',
    // 'JOIN',
    // 'LATERAL',
    // 'LEFT',
    'LIKE',
    // 'LIMIT',
    'LOOKUP',
    // 'MERGE',
    // 'NATURAL',
    'NEW',
    'NO',
    'NOT',
    'NULL',
    'NULLS',
    'OF',
    // 'ON',
    // 'OR',
    // 'ORDER',
    // 'OUTER',
    'OVER',
    'PARTITION',
    'PRECEDING',
    'PROTO',
    'RANGE',
    'RECURSIVE',
    'RESPECT',
    // 'RIGHT',
    'ROLLUP',
    'ROWS',
    // 'SELECT',
    // 'SET',
    'SOME',
    // 'STRUCT',
    'TABLE',
    // 'TABLESAMPLE',
    'THEN',
    'TO',
    'TREAT',
    'TRUE',
    'UNBOUNDED',
    // 'UNION',
    // 'UNNEST',
    // 'USING',
    // 'WHEN',
    // 'WHERE',
    // 'WINDOW',
    // 'WITH',
    'WITHIN',
  ],
  datatypes: [
    'ARRAY', // parametric, ARRAY<T>
    'BOOL',
    'BYTES', // parameterised, BYTES(Length)
    'DATE',
    'DATETIME',
    'GEOGRAPHY',
    'INTERVAL',
    'INT64',
    'INT',
    'SMALLINT',
    'INTEGER',
    'BIGINT',
    'TINYINT',
    'BYTEINT',
    'NUMERIC', // parameterised, NUMERIC(Precision[, Scale])
    'DECIMAL', // parameterised, DECIMAL(Precision[, Scale])
    'BIGNUMERIC', // parameterised, BIGNUMERIC(Precision[, Scale])
    'BIGDECIMAL', // parameterised, BIGDECIMAL(Precision[, Scale])
    'FLOAT64',
    'STRING', // parameterised, STRING(Length)
    'STRUCT', // parametric, STRUCT<T>
    'TIME',
    'TIMEZONE',
  ],
  // https://cloud.google.com/bigquery/docs/reference/standard-sql/conversion_functions#formatting_syntax
  stringFormat: ['HEX', 'BASEX', 'BASE64M', 'ASCII', 'UTF-8', 'UTF8'],
  misc: ['SAFE'],
};

/**
 * Priority 1 (first)
 * keywords that begin a new statement
 * will begin new indented block
 */
const reservedCommands = [
  // DQL, https://cloud.google.com/bigquery/docs/reference/standard-sql/query-syntax
  'SELECT',
  'FROM',
  'UNNEST',
  'PIVOT',
  'UNPIVOT',
  'TABLESAMPLE SYSTEM',
  'WHERE',
  'GROUP BY',
  'HAVING',
  'ORDER BY',
  'QUALIFY',
  'WINDOW',
  'LIMIT',
  'OFFSET',
  'WITH',
  'OMIT RECORD IF', // legacy
  // DML, https://cloud.google.com/bigquery/docs/reference/standard-sql/dml-syntax
  'INSERT',
  'INSERT INTO',
  'VALUES',
  'DELETE',
  'DELETE FROM',
  'TRUNCATE TABLE',
  'UPDATE',
  'MERGE',
  'MERGE INTO',
  // 'USING',
  // DDL, https://cloud.google.com/bigquery/docs/reference/standard-sql/data-definition-language
  'SET SCHEMA', // added
  'CREATE SCHEMA',
  'CREATE TABLE',
  'CREATE TABLE LIKE',
  'CREATE TABLE COPY',
  'CREATE SNAPSHOT TABLE',
  'CREATE TABLE CLONE',
  'CREATE VIEW',
  'CREATE MATERIALIZED VIEW',
  'CREATE EXTERNAL TABLE',
  'CREATE FUNCTION',
  'CREATE TABLE FUNCTION',
  'CREATE PROCEDURE',
  'CREATE ROW ACCESS POLICY',
  'ALTER SCHEMA SET OPTIONS',
  'ALTER TABLE SET OPTIONS',
  'ALTER TABLE ADD COLUMN',
  'ALTER TABLE RENAME TO',
  'ALTER TABLE DROP COLUMN',
  'ALTER COLUMN SET OPTIONS',
  'ALTER COLUMN DROP NOT NULL',
  'ALTER COLUMN SET DATA TYPE',
  'ALTER VIEW SET OPTIONS',
  'ALTER MATERIALIZED VIEW SET OPTIONS',
  'DROP SCHEMA',
  'DROP TABLE',
  'DROP SNAPSHOT TABLE',
  'DROP EXTERNAL TABLE',
  'DROP VIEW',
  'DROP MATERIALIZED VIEW',
  'DROP FUNCTION',
  'DROP TABLE FUNCTION',
  'DROP PROCEDURE',
  'DROP ROW ACCESS POLICY',
  // DCL, https://cloud.google.com/bigquery/docs/reference/standard-sql/data-control-language
  'GRANT',
  'REVOKE',
  'CREATE CAPACITY',
  'CREATE RESERVATION',
  'CREATE ASSIGNMENT',
  'DROP CAPACITY',
  'DROP RESERVATION',
  'DROP ASSIGNMENT',
  // Script, https://cloud.google.com/bigquery/docs/reference/standard-sql/scripting
  'DECLARE',
  'SET',
  'EXECUTE IMMEDIATE',
  'LOOP',
  'END LOOP',
  'REPEAT',
  'END REPEAT',
  'WHILE',
  'END WHILE',
  'BREAK',
  'LEAVE',
  'CONTINUE',
  'ITERATE',
  'FOR',
  'END FOR',
  'BEGIN',
  'BEGIN TRANSACTION',
  'COMMIT TRANSACTION',
  'ROLLBACK TRANSACTION',
  'RAISE',
  'RETURN',
  'CALL',
  // Debug, https://cloud.google.com/bigquery/docs/reference/standard-sql/debugging-statements
  'ASSERT',
  // Other, https://cloud.google.com/bigquery/docs/reference/standard-sql/other-statements
  'EXPORT DATA',
];

/**
 * Priority 2
 * commands that operate on two tables or subqueries
 * two main categories: joins and boolean set operators
 */
const reservedBinaryCommands = [
  // set booleans
  'INTERSECT',
  'INTERSECT ALL',
  'INTERSECT DISTINCT',
  'UNION',
  'UNION ALL',
  'UNION DISTINCT',
  'EXCEPT',
  'EXCEPT ALL',
  'EXCEPT DISTINCT',
  // joins
  'JOIN',
  'INNER JOIN',
  'LEFT JOIN',
  'LEFT OUTER JOIN',
  'RIGHT JOIN',
  'RIGHT OUTER JOIN',
  'FULL JOIN',
  'FULL OUTER JOIN',
  'CROSS JOIN',
];

/**
 * Priority 3
 * keywords that follow a previous Statement, must be attached to subsequent data
 * can be fully inline or on newline with optional indent
 */
const reservedDependentClauses = ['WHEN', 'ELSE'];

// https://cloud.google.com/bigquery/docs/reference/#standard-sql-reference
export default class BigQueryFormatter extends Formatter {
  static operators = ['>>', '<<', '||'];
  // TODO: handle trailing comma in select clause

  tokenizer() {
    return new Tokenizer({
      reservedCommands,
      reservedBinaryCommands,
      reservedDependentClauses,
      reservedKeywords: dedupe([
<<<<<<< HEAD
        ...Object.values(reservedFunctions).reduce((acc, arr) => acc.concat(arr), []),
        ...Object.values(reservedKeywords).reduce((acc, arr) => acc.concat(arr), []),
=======
        ...Object.values(reservedFunctions).flat(),
        ...Object.values(reservedKeywords).flat(),
>>>>>>> 2e47295f
      ]),
      openParens: ['(', '['],
      closeParens: [')', ']'],
      stringTypes: [
        // The triple-quoted strings are listed first, so they get matched first.
        // Otherwise the first two quotes of """ will get matched as an empty "" string.
        { quote: '""".."""', prefixes: ['R', 'B', 'RB', 'BR'] },
        { quote: "'''..'''", prefixes: ['R', 'B', 'RB', 'BR'] },
        { quote: '""', prefixes: ['R', 'B', 'RB', 'BR'] },
        { quote: "''", prefixes: ['R', 'B', 'RB', 'BR'] },
      ],
      identTypes: ['``'],
      identChars: { dashes: true },
      positionalParams: true,
      namedParamTypes: ['@'],
      quotedParamTypes: ['@'],
      lineCommentTypes: ['--', '#'],
      operators: BigQueryFormatter.operators,
      postProcess,
    });
  }
}

<<<<<<< HEAD
function postProcess(tokens: Token[]) {
=======
function preprocess(tokens: Token[]): Token[] {
  return detectArraySubscripts(combineParameterizedTypes(tokens));
}

// Converts OFFSET token inside array from RESERVED_COMMAND to RESERVED_KEYWORD
// See: https://cloud.google.com/bigquery/docs/reference/standard-sql/functions-and-operators#array_subscript_operator
function detectArraySubscripts(tokens: Token[]) {
  let prevToken = EOF_TOKEN;
  return tokens.map(token => {
    if (token.value === 'OFFSET' && prevToken.value === '[') {
      prevToken = token;
      return { ...token, type: TokenType.RESERVED_KEYWORD };
    } else {
      prevToken = token;
      return token;
    }
  });
}

// Combines multiple tokens forming a parameterized type like STRUCT<ARRAY<INT64>> into a single token
function combineParameterizedTypes(tokens: Token[]) {
>>>>>>> 2e47295f
  const processed: Token[] = [];
  for (let i = 0; i < tokens.length; i++) {
    const token = tokens[i];
    const nextToken = tokens[i + 1] || EOF_TOKEN;

    if ((token.value === 'ARRAY' || token.value === 'STRUCT') && nextToken.value === '<') {
      const endIndex = findClosingAngleBracketIndex(tokens, i + 1);
      const typeDefTokens = tokens.slice(i, endIndex + 1);
      processed.push({
        ...token,
        value: typeDefTokens.map(t => t.value).join(''),
        text: typeDefTokens.map(t => t.text).join(''),
      });
      i = endIndex;
    } else {
      processed.push(token);
    }
  }
  return processed;
}

function findClosingAngleBracketIndex(tokens: Token[], startIndex: number): number {
  let level = 0;
  for (let i = startIndex; i < tokens.length; i++) {
    const token = tokens[i];
    if (token.value === '<') {
      level++;
    } else if (token.value === '>') {
      level--;
    } else if (token.value === '>>') {
      level -= 2;
    }
    if (level === 0) {
      return i;
    }
  }
  return tokens.length - 1;
}<|MERGE_RESOLUTION|>--- conflicted
+++ resolved
@@ -1,11 +1,6 @@
 import Formatter from 'src/core/Formatter';
-<<<<<<< HEAD
-import Tokenizer from 'src/lexer/tokenizer';
-import { EOF_TOKEN, type Token } from 'src/core/token';
-=======
-import Tokenizer from 'src/core/Tokenizer';
+import Tokenizer from 'src/lexer/Tokenizer';
 import { EOF_TOKEN, TokenType, type Token } from 'src/core/token';
->>>>>>> 2e47295f
 import { dedupe } from 'src/utils';
 
 /**
@@ -837,17 +832,11 @@
       reservedCommands,
       reservedBinaryCommands,
       reservedDependentClauses,
-      reservedKeywords: dedupe([
-<<<<<<< HEAD
-        ...Object.values(reservedFunctions).reduce((acc, arr) => acc.concat(arr), []),
-        ...Object.values(reservedKeywords).reduce((acc, arr) => acc.concat(arr), []),
-=======
-        ...Object.values(reservedFunctions).flat(),
-        ...Object.values(reservedKeywords).flat(),
->>>>>>> 2e47295f
-      ]),
-      openParens: ['(', '['],
-      closeParens: [')', ']'],
+      reservedKeywords: dedupe(
+        Object.values(reservedFunctions).flat().concat(Object.values(reservedKeywords).flat())
+      ),
+      blockStart: ['(', '['],
+      blockEnd: [')', ']'],
       stringTypes: [
         // The triple-quoted strings are listed first, so they get matched first.
         // Otherwise the first two quotes of """ will get matched as an empty "" string.
@@ -868,10 +857,7 @@
   }
 }
 
-<<<<<<< HEAD
-function postProcess(tokens: Token[]) {
-=======
-function preprocess(tokens: Token[]): Token[] {
+function postProcess(tokens: Token[]): Token[] {
   return detectArraySubscripts(combineParameterizedTypes(tokens));
 }
 
@@ -892,7 +878,6 @@
 
 // Combines multiple tokens forming a parameterized type like STRUCT<ARRAY<INT64>> into a single token
 function combineParameterizedTypes(tokens: Token[]) {
->>>>>>> 2e47295f
   const processed: Token[] = [];
   for (let i = 0; i < tokens.length; i++) {
     const token = tokens[i];
