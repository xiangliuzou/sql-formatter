import Formatter from 'src/core/Formatter';
<<<<<<< HEAD
import Tokenizer from 'src/lexer/tokenizer';
import { EOF_TOKEN, TokenType, type Token } from 'src/core/token';
=======
import Tokenizer from 'src/core/Tokenizer';
import { EOF_TOKEN, isToken, TokenType, type Token } from 'src/core/token';
>>>>>>> 16c9091c
import { dedupe } from 'src/utils';

/**
 * Priority 5 (last)
 * Full list of reserved functions
 * distinct from Keywords due to interaction with parentheses
 */
const reservedFunctions = {
  // https://cloud.google.com/bigquery/docs/reference/standard-sql/aead_encryption_functions
  aead: [
    'KEYS.NEW_KEYSET',
    'KEYS.ADD_KEY_FROM_RAW_BYTES',
    'AEAD.DECRYPT_BYTES',
    'AEAD.DECRYPT_STRING',
    'AEAD.ENCRYPT',
    'KEYS.KEYSET_CHAIN',
    'KEYS.KEYSET_FROM_JSON',
    'KEYS.KEYSET_TO_JSON',
    'KEYS.ROTATE_KEYSET',
    'KEYS.KEYSET_LENGTH',
  ],
  // https://cloud.google.com/bigquery/docs/reference/standard-sql/aggregate_analytic_functions
  aggregateAnalytic: [
    'ANY_VALUE',
    'ARRAY_AGG',
    'AVG',
    'CORR',
    'COUNT',
    'COUNTIF',
    'COVAR_POP',
    'COVAR_SAMP',
    'MAX',
    'MIN',
    'ST_CLUSTERDBSCAN',
    'STDDEV_POP',
    'STDDEV_SAMP',
    'STRING_AGG',
    'SUM',
    'VAR_POP',
    'VAR_SAMP',
  ],
  // https://cloud.google.com/bigquery/docs/reference/standard-sql/aggregate_functions
  aggregate: [
    'ANY_VALUE',
    'ARRAY_AGG',
    'ARRAY_CONCAT_AGG',
    'AVG',
    'BIT_AND',
    'BIT_OR',
    'BIT_XOR',
    'COUNT',
    'COUNTIF',
    'LOGICAL_AND',
    'LOGICAL_OR',
    'MAX',
    'MIN',
    'STRING_AGG',
    'SUM',
  ],
  // https://cloud.google.com/bigquery/docs/reference/standard-sql/approximate_aggregate_functions
  approximateAggregate: [
    'APPROX_COUNT_DISTINCT',
    'APPROX_QUANTILES',
    'APPROX_TOP_COUNT',
    'APPROX_TOP_SUM',
  ],
  // https://cloud.google.com/bigquery/docs/reference/standard-sql/array_functions
  array: [
    'ARRAY',
    'ARRAY_CONCAT',
    'ARRAY_LENGTH',
    'ARRAY_TO_STRING',
    'GENERATE_ARRAY',
    'GENERATE_DATE_ARRAY',
    'GENERATE_TIMESTAMP_ARRAY',
    'ARRAY_REVERSE',
    'OFFSET',
    'SAFE_OFFSET',
    'ORDINAL',
    'SAFE_ORDINAL',
  ],
  // https://cloud.google.com/bigquery/docs/reference/standard-sql/bit_functions
  bitwise: ['BIT_COUNT'],
  // https://cloud.google.com/bigquery/docs/reference/standard-sql/conversion_functions
  conversion: [
    // 'CASE',
    'PARSE_BIGNUMERIC',
    'PARSE_NUMERIC',
    'SAFE_CAST',
  ],
  // https://cloud.google.com/bigquery/docs/reference/standard-sql/date_functions
  date: [
    'CURRENT_DATE',
    'EXTRACT',
    'DATE',
    'DATE_ADD',
    'DATE_SUB',
    'DATE_DIFF',
    'DATE_TRUNC',
    'DATE_FROM_UNIX_DATE',
    'FORMAT_DATE',
    'LAST_DAY',
    'PARSE_DATE',
    'UNIX_DATE',
  ],
  // https://cloud.google.com/bigquery/docs/reference/standard-sql/datetime_functions
  datetime: [
    'CURRENT_DATETIME',
    'DATETIME',
    'EXTRACT',
    'DATETIME_ADD',
    'DATETIME_SUB',
    'DATETIME_DIFF',
    'DATETIME_TRUNC',
    'FORMAT_DATETIME',
    'LAST_DAY',
    'PARSE_DATETIME',
  ],
  // https://cloud.google.com/bigquery/docs/reference/standard-sql/debugging_functions
  debugging: ['ERROR'],
  // https://cloud.google.com/bigquery/docs/reference/standard-sql/federated_query_functions
  federatedQuery: ['EXTERNAL_QUERY'],
  // https://cloud.google.com/bigquery/docs/reference/standard-sql/geography_functions
  geography: [
    'S2_CELLIDFROMPOINT',
    'S2_COVERINGCELLIDS',
    'ST_ANGLE',
    'ST_AREA',
    'ST_ASBINARY',
    'ST_ASGEOJSON',
    'ST_ASTEXT',
    'ST_AZIMUTH',
    'ST_BOUNDARY',
    'ST_BOUNDINGBOX',
    'ST_BUFFER',
    'ST_BUFFERWITHTOLERANCE',
    'ST_CENTROID',
    'ST_CENTROID_AGG',
    'ST_CLOSESTPOINT',
    'ST_CLUSTERDBSCAN',
    'ST_CONTAINS',
    'ST_CONVEXHULL',
    'ST_COVEREDBY',
    'ST_COVERS',
    'ST_DIFFERENCE',
    'ST_DIMENSION',
    'ST_DISJOINT',
    'ST_DISTANCE',
    'ST_DUMP',
    'ST_DWITHIN',
    'ST_ENDPOINT',
    'ST_EQUALS',
    'ST_EXTENT',
    'ST_EXTERIORRING',
    'ST_GEOGFROM',
    'ST_GEOGFROMGEOJSON',
    'ST_GEOGFROMTEXT',
    'ST_GEOGFROMWKB',
    'ST_GEOGPOINT',
    'ST_GEOGPOINTFROMGEOHASH',
    'ST_GEOHASH',
    'ST_GEOMETRYTYPE',
    'ST_INTERIORRINGS',
    'ST_INTERSECTION',
    'ST_INTERSECTS',
    'ST_INTERSECTSBOX',
    'ST_ISCOLLECTION',
    'ST_ISEMPTY',
    'ST_LENGTH',
    'ST_MAKELINE',
    'ST_MAKEPOLYGON',
    'ST_MAKEPOLYGONORIENTED',
    'ST_MAXDISTANCE',
    'ST_NPOINTS',
    'ST_NUMGEOMETRIES',
    'ST_NUMPOINTS',
    'ST_PERIMETER',
    'ST_POINTN',
    'ST_SIMPLIFY',
    'ST_SNAPTOGRID',
    'ST_STARTPOINT',
    'ST_TOUCHES',
    'ST_UNION',
    'ST_UNION_AGG',
    'ST_WITHIN',
    'ST_X',
    'ST_Y',
  ],
  // https://cloud.google.com/bigquery/docs/reference/standard-sql/hash_functions
  hash: ['FARM_FINGERPRINT', 'MD5', 'SHA1', 'SHA256', 'SHA512'],
  // https://cloud.google.com/bigquery/docs/reference/standard-sql/hll_functions
  hll: ['HLL_COUNT.INIT', 'HLL_COUNT.MERGE', 'HLL_COUNT.MERGE_PARTIAL', 'HLL_COUNT.EXTRACT'],
  // https://cloud.google.com/bigquery/docs/reference/standard-sql/interval_functions
  interval: ['MAKE_INTERVAL', 'EXTRACT', 'JUSTIFY_DAYS', 'JUSTIFY_HOURS', 'JUSTIFY_INTERVAL'],
  // https://cloud.google.com/bigquery/docs/reference/standard-sql/json_functions
  json: [
    'JSON_EXTRACT',
    'JSON_QUERY',
    'JSON_EXTRACT_SCALAR',
    'JSON_VALUE',
    'JSON_EXTRACT_ARRAY',
    'JSON_QUERY_ARRAY',
    'JSON_EXTRACT_STRING_ARRAY',
    'JSON_VALUE_ARRAY',
    'TO_JSON_STRING',
  ],
  // https://cloud.google.com/bigquery/docs/reference/standard-sql/mathematical_functions
  math: [
    'ABS',
    'SIGN',
    'IS_INF',
    'IS_NAN',
    'IEEE_DIVIDE',
    'RAND',
    'SQRT',
    'POW',
    'POWER',
    'EXP',
    'LN',
    'LOG',
    'LOG10',
    'GREATEST',
    'LEAST',
    'DIV',
    'SAFE_DIVIDE',
    'SAFE_MULTIPLY',
    'SAFE_NEGATE',
    'SAFE_ADD',
    'SAFE_SUBTRACT',
    'MOD',
    'ROUND',
    'TRUNC',
    'CEIL',
    'CEILING',
    'FLOOR',
    'COS',
    'COSH',
    'ACOS',
    'ACOSH',
    'SIN',
    'SINH',
    'ASIN',
    'ASINH',
    'TAN',
    'TANH',
    'ATAN',
    'ATANH',
    'ATAN2',
    'RANGE_BUCKET',
  ],
  // https://cloud.google.com/bigquery/docs/reference/standard-sql/navigation_functions
  navigation: [
    'FIRST_VALUE',
    'LAST_VALUE',
    'NTH_VALUE',
    'LEAD',
    'LAG',
    'PERCENTILE_CONT',
    'PERCENTILE_DISC',
  ],
  // https://cloud.google.com/bigquery/docs/reference/standard-sql/net_functions
  net: [
    'NET.IP_FROM_STRING',
    'NET.SAFE_IP_FROM_STRING',
    'NET.IP_TO_STRING',
    'NET.IP_NET_MASK',
    'NET.IP_TRUNC',
    'NET.IPV4_FROM_INT64',
    'NET.IPV4_TO_INT64',
    'NET.HOST',
    'NET.PUBLIC_SUFFIX',
    'NET.REG_DOMAIN',
  ],
  // https://cloud.google.com/bigquery/docs/reference/standard-sql/numbering_functions
  numbering: ['RANK', 'DENSE_RANK', 'PERCENT_RANK', 'CUME_DIST', 'NTILE', 'ROW_NUMBER'],
  // https://cloud.google.com/bigquery/docs/reference/standard-sql/security_functions
  security: ['SESSION_USER'],
  // https://cloud.google.com/bigquery/docs/reference/standard-sql/statistical_aggregate_functions
  statisticalAggregate: [
    'CORR',
    'COVAR_POP',
    'COVAR_SAMP',
    'STDDEV_POP',
    'STDDEV_SAMP',
    'STDDEV',
    'VAR_POP',
    'VAR_SAMP',
    'VARIANCE',
  ],
  // https://cloud.google.com/bigquery/docs/reference/standard-sql/string_functions
  string: [
    'ASCII',
    'BYTE_LENGTH',
    'CHAR_LENGTH',
    'CHARACTER_LENGTH',
    'CHR',
    'CODE_POINTS_TO_BYTES',
    'CODE_POINTS_TO_STRING',
    'CONCAT',
    'CONTAINS_SUBSTR',
    'ENDS_WITH',
    'FORMAT',
    'FROM_BASE32',
    'FROM_BASE64',
    'FROM_HEX',
    'INITCAP',
    'INSTR',
    'LEFT',
    'LENGTH',
    'LPAD',
    'LOWER',
    'LTRIM',
    'NORMALIZE',
    'NORMALIZE_AND_CASEFOLD',
    'OCTET_LENGTH',
    'REGEXP_CONTAINS',
    'REGEXP_EXTRACT',
    'REGEXP_EXTRACT_ALL',
    'REGEXP_INSTR',
    'REGEXP_REPLACE',
    'REGEXP_SUBSTR',
    'REPLACE',
    'REPEAT',
    'REVERSE',
    'RIGHT',
    'RPAD',
    'RTRIM',
    'SAFE_CONVERT_BYTES_TO_STRING',
    'SOUNDEX',
    'SPLIT',
    'STARTS_WITH',
    'STRPOS',
    'SUBSTR',
    'SUBSTRING',
    'TO_BASE32',
    'TO_BASE64',
    'TO_CODE_POINTS',
    'TO_HEX',
    'TRANSLATE',
    'TRIM',
    'UNICODE',
    'UPPER',
  ],
  // https://cloud.google.com/bigquery/docs/reference/standard-sql/time_functions
  time: [
    'CURRENT_TIME',
    'TIME',
    'EXTRACT',
    'TIME_ADD',
    'TIME_SUB',
    'TIME_DIFF',
    'TIME_TRUNC',
    'FORMAT_TIME',
    'PARSE_TIME',
  ],
  // https://cloud.google.com/bigquery/docs/reference/standard-sql/timestamp_functions
  timestamp: [
    'CURRENT_TIMESTAMP',
    'EXTRACT',
    'STRING',
    'TIMESTAMP',
    'TIMESTAMP_ADD',
    'TIMESTAMP_SUB',
    'TIMESTAMP_DIFF',
    'TIMESTAMP_TRUNC',
    'FORMAT_TIMESTAMP',
    'PARSE_TIMESTAMP',
    'TIMESTAMP_SECONDS',
    'TIMESTAMP_MILLIS',
    'TIMESTAMP_MICROS',
    'UNIX_SECONDS',
    'UNIX_MILLIS',
    'UNIX_MICROS',
  ],
  // https://cloud.google.com/bigquery/docs/reference/standard-sql/uuid_functions
  uuid: ['GENERATE_UUID'],
  // https://cloud.google.com/bigquery/docs/reference/standard-sql/conditional_expressions
  conditional: ['COALESCE', 'IF', 'IFNULL', 'NULLIF'],
  // https://cloud.google.com/bigquery/docs/reference/legacy-sql
  legacyAggregate: [
    'AVG',
    'BIT_AND',
    'BIT_OR',
    'BIT_XOR',
    'CORR',
    'COUNT',
    'COVAR_POP',
    'COVAR_SAMP',
    'EXACT_COUNT_DISTINCT',
    'FIRST',
    'GROUP_CONCAT',
    'GROUP_CONCAT_UNQUOTED',
    'LAST',
    'MAX',
    'MIN',
    'NEST',
    'NTH',
    'QUANTILES',
    'STDDEV',
    'STDDEV_POP',
    'STDDEV_SAMP',
    'SUM',
    'TOP',
    'UNIQUE',
    'VARIANCE',
    'VAR_POP',
    'VAR_SAMP',
  ],
  legacyBitwise: ['BIT_COUNT'],
  legacyCasting: ['BOOLEAN', 'BYTES', 'CAST', 'FLOAT', 'HEX_STRING', 'INTEGER', 'STRING'],
  legacyComparison: [
    // expr 'IN',
    'COALESCE',
    'GREATEST',
    'IFNULL',
    'IS_INF',
    'IS_NAN',
    'IS_EXPLICITLY_DEFINED',
    'LEAST',
    'NVL',
  ],
  legacyDatetime: [
    'CURRENT_DATE',
    'CURRENT_TIME',
    'CURRENT_TIMESTAMP',
    'DATE',
    'DATE_ADD',
    'DATEDIFF',
    'DAY',
    'DAYOFWEEK',
    'DAYOFYEAR',
    'FORMAT_UTC_USEC',
    'HOUR',
    'MINUTE',
    'MONTH',
    'MSEC_TO_TIMESTAMP',
    'NOW',
    'PARSE_UTC_USEC',
    'QUARTER',
    'SEC_TO_TIMESTAMP',
    'SECOND',
    'STRFTIME_UTC_USEC',
    'TIME',
    'TIMESTAMP',
    'TIMESTAMP_TO_MSEC',
    'TIMESTAMP_TO_SEC',
    'TIMESTAMP_TO_USEC',
    'USEC_TO_TIMESTAMP',
    'UTC_USEC_TO_DAY',
    'UTC_USEC_TO_HOUR',
    'UTC_USEC_TO_MONTH',
    'UTC_USEC_TO_WEEK',
    'UTC_USEC_TO_YEAR',
    'WEEK',
    'YEAR',
  ],
  legacyIp: ['FORMAT_IP', 'PARSE_IP', 'FORMAT_PACKED_IP', 'PARSE_PACKED_IP'],
  legacyJson: ['JSON_EXTRACT', 'JSON_EXTRACT_SCALAR'],
  legacyMath: [
    'ABS',
    'ACOS',
    'ACOSH',
    'ASIN',
    'ASINH',
    'ATAN',
    'ATANH',
    'ATAN2',
    'CEIL',
    'COS',
    'COSH',
    'DEGREES',
    'EXP',
    'FLOOR',
    'LN',
    'LOG',
    'LOG2',
    'LOG10',
    'PI',
    'POW',
    'RADIANS',
    'RAND',
    'ROUND',
    'SIN',
    'SINH',
    'SQRT',
    'TAN',
    'TANH',
  ],
  legacyRegex: ['REGEXP_MATCH', 'REGEXP_EXTRACT', 'REGEXP_REPLACE'],
  legacyString: [
    'CONCAT',
    // expr CONTAINS 'str'
    'INSTR',
    'LEFT',
    'LENGTH',
    'LOWER',
    'LPAD',
    'LTRIM',
    'REPLACE',
    'RIGHT',
    'RPAD',
    'RTRIM',
    'SPLIT',
    'SUBSTR',
    'UPPER',
  ],
  legacyTableWildcard: ['TABLE_DATE_RANGE', 'TABLE_DATE_RANGE_STRICT', 'TABLE_QUERY'],
  legacyUrl: ['HOST', 'DOMAIN', 'TLD'],
  legacyWindow: [
    'AVG',
    'COUNT',
    'MAX',
    'MIN',
    'STDDEV',
    'SUM',
    'CUME_DIST',
    'DENSE_RANK',
    'FIRST_VALUE',
    'LAG',
    'LAST_VALUE',
    'LEAD',
    'NTH_VALUE',
    'NTILE',
    'PERCENT_RANK',
    'PERCENTILE_CONT',
    'PERCENTILE_DISC',
    'RANK',
    'RATIO_TO_REPORT',
    'ROW_NUMBER',
  ],
  legacyMisc: [
    'CURRENT_USER',
    'EVERY',
    'FROM_BASE64',
    'HASH',
    'FARM_FINGERPRINT',
    'IF',
    'POSITION',
    'SHA1',
    'SOME',
    'TO_BASE64',
  ],
  other: ['BQ.JOBS.CANCEL', 'BQ.REFRESH_MATERIALIZED_VIEW'],
};

/**
 * Priority 5 (last)
 * Full list of reserved words
 * any words that are in a higher priority are removed
 */
const reservedKeywords = {
  keywords: [
    'ALL',
    // 'AND',
    'ANY',
    // 'ARRAY',
    'AS',
    'ASC',
    'ASSERT_ROWS_MODIFIED',
    'AT',
    'BETWEEN',
    'BY',
    // 'CASE',
    'CAST',
    'COLLATE',
    'CONTAINS',
    // 'CREATE',
    // 'CROSS',
    'CUBE',
    'CURRENT',
    'DEFAULT',
    'DEFINE',
    'DESC',
    'DISTINCT',
    // 'ELSE',
    // 'END',
    'ENUM',
    'ESCAPE',
    // 'EXCEPT',
    // 'EXCLUDE',
    'EXISTS',
    'EXTRACT',
    'FALSE',
    // 'FETCH',
    'FOLLOWING',
    'FOR',
    // 'FROM',
    'FULL',
    // 'GROUP',
    'GROUPING',
    'GROUPS',
    'HASH',
    // 'HAVING',
    'IF',
    'IGNORE',
    'IN',
    // 'INNER',
    // 'INTERSECT',
    // 'INTERVAL',
    'INTO',
    'IS',
    // 'JOIN',
    // 'LATERAL',
    // 'LEFT',
    'LIKE',
    // 'LIMIT',
    'LOOKUP',
    // 'MERGE',
    // 'NATURAL',
    'NEW',
    'NO',
    'NOT',
    'NULL',
    'NULLS',
    'OF',
    // 'ON',
    // 'OR',
    // 'ORDER',
    // 'OUTER',
    'OVER',
    'PARTITION',
    'PRECEDING',
    'PROTO',
    'RANGE',
    'RECURSIVE',
    'RESPECT',
    // 'RIGHT',
    'ROLLUP',
    'ROWS',
    // 'SELECT',
    // 'SET',
    'SOME',
    // 'STRUCT',
    'TABLE',
    // 'TABLESAMPLE',
    'THEN',
    'TO',
    'TREAT',
    'TRUE',
    'UNBOUNDED',
    // 'UNION',
    // 'UNNEST',
    // 'USING',
    // 'WHEN',
    // 'WHERE',
    // 'WINDOW',
    // 'WITH',
    'WITHIN',
  ],
  datatypes: [
    'ARRAY', // parametric, ARRAY<T>
    'BOOL',
    'BYTES', // parameterised, BYTES(Length)
    'DATE',
    'DATETIME',
    'GEOGRAPHY',
    'INTERVAL',
    'INT64',
    'INT',
    'SMALLINT',
    'INTEGER',
    'BIGINT',
    'TINYINT',
    'BYTEINT',
    'NUMERIC', // parameterised, NUMERIC(Precision[, Scale])
    'DECIMAL', // parameterised, DECIMAL(Precision[, Scale])
    'BIGNUMERIC', // parameterised, BIGNUMERIC(Precision[, Scale])
    'BIGDECIMAL', // parameterised, BIGDECIMAL(Precision[, Scale])
    'FLOAT64',
    'STRING', // parameterised, STRING(Length)
    'STRUCT', // parametric, STRUCT<T>
    'TIME',
    'TIMEZONE',
  ],
  // https://cloud.google.com/bigquery/docs/reference/standard-sql/conversion_functions#formatting_syntax
  stringFormat: ['HEX', 'BASEX', 'BASE64M', 'ASCII', 'UTF-8', 'UTF8'],
  misc: ['SAFE'],
};

/**
 * Priority 1 (first)
 * keywords that begin a new statement
 * will begin new indented block
 */
const reservedCommands = [
  // DQL, https://cloud.google.com/bigquery/docs/reference/standard-sql/query-syntax
  'SELECT',
  'FROM',
  'UNNEST',
  'PIVOT',
  'UNPIVOT',
  'TABLESAMPLE SYSTEM',
  'WHERE',
  'GROUP BY',
  'HAVING',
  'ORDER BY',
  'QUALIFY',
  'WINDOW',
  'LIMIT',
  'OFFSET',
  'WITH',
  'OMIT RECORD IF', // legacy
  // DML, https://cloud.google.com/bigquery/docs/reference/standard-sql/dml-syntax
  'INSERT',
  'INSERT INTO',
  'VALUES',
  'DELETE',
  'DELETE FROM',
  'TRUNCATE TABLE',
  'UPDATE',
  'MERGE',
  'MERGE INTO',
  // 'USING',
  // DDL, https://cloud.google.com/bigquery/docs/reference/standard-sql/data-definition-language
  'SET SCHEMA', // added
  'CREATE SCHEMA',
  'CREATE TABLE',
  'CREATE TABLE IF NOT EXISTS',
  'CREATE TEMP TABLE',
  'CREATE TEMP TABLE IF NOT EXISTS',
  'CREATE TEMPORARY TABLE',
  'CREATE TEMPORARY TABLE IF NOT EXISTS',
  'CREATE OR REPLACE TABLE',
  'CREATE OR REPLACE TEMP TABLE',
  'CREATE OR REPLACE TEMPORARY TABLE',
  'CREATE TABLE LIKE',
  'CREATE TABLE COPY',
  'CREATE SNAPSHOT TABLE',
  'CREATE TABLE CLONE',
  'CREATE VIEW',
  'CREATE VIEW IF NOT EXISTS',
  'CREATE OR REPLACE VIEW',
  'CREATE MATERIALIZED VIEW',
  'CREATE EXTERNAL TABLE',
  'CREATE FUNCTION',
  'CREATE TABLE FUNCTION',
  'CREATE PROCEDURE',
  'CREATE ROW ACCESS POLICY',
  'ALTER SCHEMA SET OPTIONS',
  'ALTER TABLE SET OPTIONS',
  'ALTER TABLE ADD COLUMN',
  'ALTER TABLE RENAME TO',
  'ALTER TABLE DROP COLUMN',
  'ALTER COLUMN SET OPTIONS',
  'ALTER COLUMN DROP NOT NULL',
  'ALTER COLUMN SET DATA TYPE',
  'ALTER VIEW SET OPTIONS',
  'ALTER MATERIALIZED VIEW SET OPTIONS',
  'DROP SCHEMA',
  'DROP TABLE',
  'DROP SNAPSHOT TABLE',
  'DROP EXTERNAL TABLE',
  'DROP VIEW',
  'DROP MATERIALIZED VIEW',
  'DROP FUNCTION',
  'DROP TABLE FUNCTION',
  'DROP PROCEDURE',
  'DROP ROW ACCESS POLICY',
  // DCL, https://cloud.google.com/bigquery/docs/reference/standard-sql/data-control-language
  'GRANT',
  'REVOKE',
  'CREATE CAPACITY',
  'CREATE RESERVATION',
  'CREATE ASSIGNMENT',
  'DROP CAPACITY',
  'DROP RESERVATION',
  'DROP ASSIGNMENT',
  // Script, https://cloud.google.com/bigquery/docs/reference/standard-sql/scripting
  'DECLARE',
  'SET',
  'EXECUTE IMMEDIATE',
  'LOOP',
  'END LOOP',
  'REPEAT',
  'END REPEAT',
  'WHILE',
  'END WHILE',
  'BREAK',
  'LEAVE',
  'CONTINUE',
  'ITERATE',
  'FOR',
  'END FOR',
  'BEGIN',
  'BEGIN TRANSACTION',
  'COMMIT TRANSACTION',
  'ROLLBACK TRANSACTION',
  'RAISE',
  'RETURN',
  'CALL',
  // Debug, https://cloud.google.com/bigquery/docs/reference/standard-sql/debugging-statements
  'ASSERT',
  // Other, https://cloud.google.com/bigquery/docs/reference/standard-sql/other-statements
  'EXPORT DATA',
];

const reservedBinaryCommands = [
  'INTERSECT',
  'INTERSECT ALL',
  'INTERSECT DISTINCT',
  'UNION',
  'UNION ALL',
  'UNION DISTINCT',
  'EXCEPT',
  'EXCEPT ALL',
  'EXCEPT DISTINCT',
];

const reservedJoins = [
  'JOIN',
  'INNER JOIN',
  'LEFT JOIN',
  'LEFT OUTER JOIN',
  'RIGHT JOIN',
  'RIGHT OUTER JOIN',
  'FULL JOIN',
  'FULL OUTER JOIN',
  'CROSS JOIN',
];

/**
 * Priority 3
 * keywords that follow a previous Statement, must be attached to subsequent data
 * can be fully inline or on newline with optional indent
 */
const reservedDependentClauses = ['WHEN', 'ELSE'];

// https://cloud.google.com/bigquery/docs/reference/#standard-sql-reference
export default class BigQueryFormatter extends Formatter {
  static operators = ['>>', '<<', '||'];
  // TODO: handle trailing comma in select clause

  tokenizer() {
    return new Tokenizer({
      reservedCommands,
      reservedBinaryCommands,
      reservedJoins,
      reservedDependentClauses,
      reservedKeywords: dedupe(
        Object.values(reservedFunctions).flat().concat(Object.values(reservedKeywords).flat())
      ),
      blockStart: ['(', '['],
      blockEnd: [')', ']'],
      stringTypes: [
        // The triple-quoted strings are listed first, so they get matched first.
        // Otherwise the first two quotes of """ will get matched as an empty "" string.
        { quote: '""".."""', prefixes: ['R', 'B', 'RB', 'BR'] },
        { quote: "'''..'''", prefixes: ['R', 'B', 'RB', 'BR'] },
        { quote: '""', prefixes: ['R', 'B', 'RB', 'BR'] },
        { quote: "''", prefixes: ['R', 'B', 'RB', 'BR'] },
      ],
      identTypes: ['``'],
      identChars: { dashes: true },
      positionalParams: true,
      namedParamTypes: ['@'],
      quotedParamTypes: ['@'],
      lineCommentTypes: ['--', '#'],
      operators: BigQueryFormatter.operators,
      postProcess,
    });
  }
}

function postProcess(tokens: Token[]): Token[] {
  return detectArraySubscripts(combineParameterizedTypes(tokens));
}

// Converts OFFSET token inside array from RESERVED_COMMAND to RESERVED_KEYWORD
// See: https://cloud.google.com/bigquery/docs/reference/standard-sql/functions-and-operators#array_subscript_operator
function detectArraySubscripts(tokens: Token[]) {
  let prevToken = EOF_TOKEN;
  return tokens.map(token => {
    if (token.value === 'OFFSET' && prevToken.value === '[') {
      prevToken = token;
      return { ...token, type: TokenType.RESERVED_KEYWORD };
    } else {
      prevToken = token;
      return token;
    }
  });
}

// Combines multiple tokens forming a parameterized type like STRUCT<ARRAY<INT64>> into a single token
function combineParameterizedTypes(tokens: Token[]) {
  const processed: Token[] = [];
  for (let i = 0; i < tokens.length; i++) {
    const token = tokens[i];
    const nextToken = tokens[i + 1] || EOF_TOKEN;

    if ((isToken.ARRAY(token) || isToken.STRUCT(token)) && nextToken.value === '<') {
      const endIndex = findClosingAngleBracketIndex(tokens, i + 1);
      const typeDefTokens = tokens.slice(i, endIndex + 1);
      processed.push({
        ...token,
        value: typeDefTokens.map(t => t.value).join(''),
        text: typeDefTokens.map(t => t.text).join(''),
      });
      i = endIndex;
    } else {
      processed.push(token);
    }
  }
  return processed;
}

function findClosingAngleBracketIndex(tokens: Token[], startIndex: number): number {
  let level = 0;
  for (let i = startIndex; i < tokens.length; i++) {
    const token = tokens[i];
    if (token.value === '<') {
      level++;
    } else if (token.value === '>') {
      level--;
    } else if (token.value === '>>') {
      level -= 2;
    }
    if (level === 0) {
      return i;
    }
  }
  return tokens.length - 1;
}<|MERGE_RESOLUTION|>--- conflicted
+++ resolved
@@ -1,11 +1,6 @@
 import Formatter from 'src/core/Formatter';
-<<<<<<< HEAD
 import Tokenizer from 'src/lexer/tokenizer';
-import { EOF_TOKEN, TokenType, type Token } from 'src/core/token';
-=======
-import Tokenizer from 'src/core/Tokenizer';
 import { EOF_TOKEN, isToken, TokenType, type Token } from 'src/core/token';
->>>>>>> 16c9091c
 import { dedupe } from 'src/utils';
 
 /**
@@ -847,8 +842,8 @@
       reservedKeywords: dedupe(
         Object.values(reservedFunctions).flat().concat(Object.values(reservedKeywords).flat())
       ),
-      blockStart: ['(', '['],
-      blockEnd: [')', ']'],
+      openParens: ['(', '['],
+      closeParens: [')', ']'],
       stringTypes: [
         // The triple-quoted strings are listed first, so they get matched first.
         // Otherwise the first two quotes of """ will get matched as an empty "" string.
