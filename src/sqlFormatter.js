import Db2Formatter from './languages/Db2Formatter';
import N1qlFormatter from './languages/N1qlFormatter';
import PlSqlFormatter from './languages/PlSqlFormatter';
import StandardSqlFormatter from './languages/StandardSqlFormatter';
import RedshiftFormatter from './languages/RedshiftFormatter';

/**
 * Format whitespace in a query to make it easier to read.
 *
 * @param {String} query
 * @param {Object} cfg
 *  @param {String} cfg.language Query language, default is Standard SQL
 *  @param {String} cfg.indent Characters used for indentation, default is "  " (2 spaces)
 *  @param {Bool} cfg.uppercase Converts keywords to uppercase
 *  @param {Integer} cfg.linesBetweenQueries How many line breaks between queries
 *  @param {Object} cfg.params Collection of params for placeholder replacement
 * @return {String}
 */
export const format = (query, cfg = {}) => {
  switch (cfg.language) {
    case 'db2':
      return new Db2Formatter(cfg).format(query);
    case 'n1ql':
      return new N1qlFormatter(cfg).format(query);
    case 'pl/sql':
      return new PlSqlFormatter(cfg).format(query);
    case 'sql':
    case undefined:
      return new StandardSqlFormatter(cfg).format(query);
    default:
      throw Error(`Unsupported SQL dialect: ${cfg.language}`);
  }
};

<<<<<<< HEAD
export default { format };
=======
    switch (cfg.language) {
      case 'db2':
        return new Db2Formatter(cfg).format(query);
      case 'n1ql':
        return new N1qlFormatter(cfg).format(query);
      case 'pl/sql':
        return new PlSqlFormatter(cfg).format(query);
      case 'redshift':
        return new RedshiftFormatter(cfg).format(query);
      case 'sql':
      case undefined:
        return new StandardSqlFormatter(cfg).format(query);
      default:
        throw Error(`Unsupported SQL dialect: ${cfg.language}`);
    }
  },
};
>>>>>>> b124a42c
<|MERGE_RESOLUTION|>--- conflicted
+++ resolved
@@ -24,6 +24,8 @@
       return new N1qlFormatter(cfg).format(query);
     case 'pl/sql':
       return new PlSqlFormatter(cfg).format(query);
+    case 'redshift':
+      return new RedshiftFormatter(cfg).format(query);
     case 'sql':
     case undefined:
       return new StandardSqlFormatter(cfg).format(query);
@@ -32,24 +34,4 @@
   }
 };
 
-<<<<<<< HEAD
-export default { format };
-=======
-    switch (cfg.language) {
-      case 'db2':
-        return new Db2Formatter(cfg).format(query);
-      case 'n1ql':
-        return new N1qlFormatter(cfg).format(query);
-      case 'pl/sql':
-        return new PlSqlFormatter(cfg).format(query);
-      case 'redshift':
-        return new RedshiftFormatter(cfg).format(query);
-      case 'sql':
-      case undefined:
-        return new StandardSqlFormatter(cfg).format(query);
-      default:
-        throw Error(`Unsupported SQL dialect: ${cfg.language}`);
-    }
-  },
-};
->>>>>>> b124a42c
+export default { format };