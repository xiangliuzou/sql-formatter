import tokenTypes from './tokenTypes';
import Indentation from './Indentation';
import InlineBlock from './InlineBlock';
import Params from './Params';
import { trimSpacesEnd } from '../utils';
import {
	isAnd,
	isAs,
	isBetween,
	isEnd,
	isLimit,
	isReserved,
	isSelect,
	isTopLevel,
	Token,
} from './token';
import Tokenizer from './Tokenizer';
import { FormatOptions } from '../sqlFormatter';

export default class Formatter {
	cfg: FormatOptions;
	newline: FormatOptions['newline'];
	currentNewline: boolean;
	lineWidth: number;
	indentation: Indentation;
	inlineBlock: InlineBlock;
	params: Params;

	previousReservedToken: Token;
	withinSelect: boolean;
	tokens: Token[];
	index: number;

	/**
	 * @param {FormatOptions} cfg
	 *  @param {String} cfg.language
	 *  @param {String} cfg.indent
	 *  @param {Boolean} cfg.uppercase
	 *  @param {NewlineOptions} cfg.newline
	 * 		@param {String} cfg.newline.mode
	 * 		@param {Integer} cfg.newline.itemCount
	 *  @param {Integer} cfg.lineWidth
	 *  @param {Integer} cfg.linesBetweenQueries
	 *  @param {ParamItems | string[]} cfg.params
	 */
	constructor(cfg: FormatOptions) {
		this.cfg = cfg;
		this.newline = cfg.newline;
		this.currentNewline = true;
		this.lineWidth = cfg.lineWidth;
		this.indentation = new Indentation(this.cfg.indent);
		this.inlineBlock = new InlineBlock(this.lineWidth);
		this.params = new Params(this.cfg.params);

		this.previousReservedToken = {} as Token;
		this.withinSelect = false;
		this.tokens = [];
		this.index = 0;
	}

	/**
	 * SQL Tokenizer for this formatter, provided by subclasses.
	 */
	tokenizer(): Tokenizer {
		throw new Error('tokenizer() not implemented by subclass');
	}

	/**
	 * Reprocess and modify a token based on parsed context.
	 *
	 * @param {Token} token The token to modify
	 * @return {Token} new token or the original
	 */
	tokenOverride(token: Token): Token {
		// subclasses can override this to modify tokens during formatting
		return token;
	}

	/**
	 * Formats whitespace in a SQL string to make it easier to read.
	 *
	 * @param {String} query The SQL query string
	 * @return {String} formatted query
	 */
	format(query: string): string {
		this.tokens = this.tokenizer().tokenize(query);
		const formattedQuery = this.getFormattedQueryFromTokens();

		return formattedQuery.trim();
	}

	getFormattedQueryFromTokens() {
		let formattedQuery = '';

		this.tokens.forEach((token: Token, index) => {
			this.index = index;

			token = this.tokenOverride(token);

			if (token.type === tokenTypes.LINE_COMMENT) {
				formattedQuery = this.formatLineComment(token, formattedQuery);
			} else if (token.type === tokenTypes.BLOCK_COMMENT) {
				formattedQuery = this.formatBlockComment(token, formattedQuery);
			} else if (token.type === tokenTypes.RESERVED_TOP_LEVEL) {
				this.currentNewline = this.checkNewline(index);
				formattedQuery = this.formatTopLevelReservedWord(token, formattedQuery);
				this.previousReservedToken = token;
				this.withinSelect = isSelect(token);
			} else if (token.type === tokenTypes.RESERVED_TOP_LEVEL_NO_INDENT) {
				formattedQuery = this.formatTopLevelReservedWordNoIndent(token, formattedQuery);
				this.previousReservedToken = token;
				this.withinSelect = false;
			} else if (token.type === tokenTypes.RESERVED_NEWLINE) {
				formattedQuery = this.formatNewlineReservedWord(token, formattedQuery);
				this.previousReservedToken = token;
			} else if (token.type === tokenTypes.RESERVED) {
				if (!(isAs(token) && this.cfg.aliasAs === 'never')) {
					// do not format if skipping AS
					formattedQuery = this.formatWithSpaces(token, formattedQuery);
					this.previousReservedToken = token;
				}
			} else if (token.type === tokenTypes.OPEN_PAREN) {
				formattedQuery = this.formatOpeningParentheses(token, formattedQuery);
			} else if (token.type === tokenTypes.CLOSE_PAREN) {
				formattedQuery = this.formatClosingParentheses(token, formattedQuery);
			} else if (token.type === tokenTypes.PLACEHOLDER) {
				formattedQuery = this.formatPlaceholder(token, formattedQuery);
			} else if (token.value === ',') {
				formattedQuery = this.formatComma(token, formattedQuery);
			} else if (token.value === ':') {
				formattedQuery = this.formatWithSpaces(token, formattedQuery, 'after');
			} else if (token.value === '.') {
				formattedQuery = this.formatWithoutSpaces(token, formattedQuery);
			} else if (token.value === ';') {
				formattedQuery = this.formatQuerySeparator(token, formattedQuery);
			} else if (
				token.value === '[' ||
				(token.value === '`' && this.tokenLookAhead(2)?.value === '`')
			) {
				formattedQuery = this.formatWithSpaces(token, formattedQuery, 'before');
			} else if (
				token.value === ']' ||
				(token.value === '`' && this.tokenLookBehind(2)?.value === '`')
			) {
				formattedQuery = this.formatWithSpaces(token, formattedQuery, 'after');
			} else {
				if (this.cfg.aliasAs !== 'never')
					formattedQuery = this.formatAliases(token, formattedQuery);
				formattedQuery = this.formatWithSpaces(token, formattedQuery);
			}
		});
		return formattedQuery;
	}

<<<<<<< HEAD
	formatAliases(token: Token, query: string) {
		const prevToken = this.tokenLookBehind();
		const nextToken = this.tokenLookAhead();
		const asToken = { type: tokenTypes.RESERVED, value: this.cfg.uppercase ? 'AS' : 'as' };

		const missingTableAlias = // if table alias is missing and alias is always
			this.cfg.aliasAs === 'always' && token.type === tokenTypes.WORD && prevToken?.value === ')';

		const missingSelectColumnAlias = // if select column alias is missing and alias is not never
			this.withinSelect &&
			token.type === tokenTypes.WORD &&
			(isEnd(prevToken) || // isAs(prevToken) ||
				(prevToken?.type === tokenTypes.WORD &&
					(nextToken?.value === ',' || isTopLevel(nextToken))));

		if (missingTableAlias || missingSelectColumnAlias) return this.formatWithSpaces(asToken, query);
		return query;
	}
=======
	checkNewline = (index: number) => {
		if (
			this.newline.mode === 'always' ||
			this.tokens.some(({ type, value }) => type === tokenTypes.OPEN_PAREN && value.length > 1) // auto break on CASE statements
		)
			return true;
		if (this.newline.mode === 'never') return false;
		const tail = this.tokens.slice(index + 1);
		const nextTokens = tail.slice(
			0,
			tail.findIndex(
				({ type }) =>
					type === tokenTypes.RESERVED_TOP_LEVEL ||
					type === tokenTypes.RESERVED_TOP_LEVEL_NO_INDENT ||
					type === tokenTypes.RESERVED_NEWLINE
			)
		);

		const numItems = nextTokens.reduce(
			(acc, { type, value }) => {
				if (value == ',' && !acc.inParen) return { ...acc, count: acc.count + 1 }; // count commas between items in clause
				if (type === tokenTypes.OPEN_PAREN) return { ...acc, inParen: true }; // don't count commas in functions
				if (type === tokenTypes.CLOSE_PAREN) return { ...acc, inParen: false };
				return acc;
			},
			{ count: 1, inParen: false } // start with 1 for first word
		).count;

		if (this.newline.mode === 'itemCount') return numItems > this.newline.itemCount!;

		// calculate length if it were all inline
		const inlineWidth = `${this.tokens[index].whitespaceBefore}${
			this.tokens[index].value
		} ${nextTokens.map(({ value }) => (value === ',' ? value + ' ' : value)).join('')}`.length;

		if (this.newline.mode === 'lineWidth') return inlineWidth > this.lineWidth;
		else if (this.newline.mode == 'hybrid')
			return numItems > this.newline.itemCount! || inlineWidth > this.lineWidth;

		return true;
	};
>>>>>>> fcf28542

	formatLineComment(token: Token, query: string) {
		return this.addNewline(query + this.show(token));
	}

	formatBlockComment(token: Token, query: string) {
		return this.addNewline(this.addNewline(query) + this.indentComment(token.value));
	}

	indentComment(comment: string) {
		return comment.replace(/\n[ \t]*/gu, '\n' + this.indentation.getIndent() + ' ');
	}

	formatTopLevelReservedWordNoIndent(token: Token, query: string) {
		this.indentation.decreaseTopLevel();
		query = this.addNewline(query) + this.equalizeWhitespace(this.show(token));
		return this.addNewline(query);
	}

	formatTopLevelReservedWord(token: Token, query: string) {
		this.indentation.decreaseTopLevel();

		query = this.addNewline(query);

		this.indentation.increaseTopLevel();

		query += this.equalizeWhitespace(this.show(token));
		if (this.currentNewline) query = this.addNewline(query);
		else query += ' ';
		return query;
	}

	formatNewlineReservedWord(token: Token, query: string) {
		if (isAnd(token) && isBetween(this.tokenLookBehind(2))) {
			return this.formatWithSpaces(token, query);
		}
		return this.addNewline(query) + this.equalizeWhitespace(this.show(token)) + ' ';
	}

	// Replace any sequence of whitespace characters with single space
	equalizeWhitespace(string: string) {
		return string.replace(/\s+/gu, ' ');
	}

	// Opening parentheses increase the block indent level and start a new line
	formatOpeningParentheses(token: Token, query: string) {
		// Take out the preceding space unless there was whitespace there in the original query
		// or another opening parens or line comment
		const preserveWhitespaceFor = {
			[tokenTypes.OPEN_PAREN]: true,
			[tokenTypes.LINE_COMMENT]: true,
			[tokenTypes.OPERATOR]: true,
		};
		if (
			token.whitespaceBefore?.length === 0 &&
			!preserveWhitespaceFor[this.tokenLookBehind()?.type]
		) {
			query = trimSpacesEnd(query);
		}
		query += this.show(token);

		this.inlineBlock.beginIfPossible(this.tokens, this.index);

		if (!this.inlineBlock.isActive()) {
			this.indentation.increaseBlockLevel();
			query = this.addNewline(query);
		}
		return query;
	}

	// Closing parentheses decrease the block indent level
	formatClosingParentheses(token: Token, query: string) {
		if (this.inlineBlock.isActive()) {
			this.inlineBlock.end();
			return this.formatWithSpaces(token, query, 'after');
		} else {
			this.indentation.decreaseBlockLevel();
			return this.formatWithSpaces(token, this.addNewline(query));
		}
	}

	formatPlaceholder(token: Token, query: string) {
		return query + this.params.get(token) + ' ';
	}

	// Commas start a new line (unless within inline parentheses or SQL "LIMIT" clause)
	formatComma(token: Token, query: string) {
		query = trimSpacesEnd(query) + this.show(token) + ' ';

		if (this.inlineBlock.isActive()) {
			return query;
		} else if (isLimit(this.previousReservedToken)) {
			return query;
		} else {
			if (this.currentNewline) return this.addNewline(query);
			else return query;
		}
	}

	formatWithoutSpaces(token: Token, query: string) {
		return trimSpacesEnd(query) + this.show(token);
	}

	formatWithSpaces(token: Token, query: string, preserve: 'before' | 'after' | 'both' = 'both') {
		const before = preserve === 'after' ? trimSpacesEnd(query) : query;
		const after = preserve === 'before' ? '' : ' ';
		return before + this.show(token) + after;
	}

	formatQuerySeparator(token: Token, query: string) {
		this.indentation.resetIndentation();
		return trimSpacesEnd(query) + this.show(token) + '\n'.repeat(this.cfg.linesBetweenQueries || 1);
	}

	// Converts token to string (uppercasing it if needed)
	show(token: Token) {
		if (
			isReserved(token) ||
			token.type === tokenTypes.OPEN_PAREN ||
			token.type === tokenTypes.CLOSE_PAREN
		) {
			return this.cfg.uppercase ? token.value.toUpperCase() : token.value.toLowerCase();
		} else return token.value;
	}

	addNewline(query: string) {
		query = trimSpacesEnd(query);
		if (!query.endsWith('\n')) query += '\n';
		return query + this.indentation.getIndent();
	}

	tokenLookBehind(n = 1) {
		return this.tokens[this.index - n];
	}

	tokenLookAhead(n = 1) {
		return this.tokens[this.index + n];
	}
}<|MERGE_RESOLUTION|>--- conflicted
+++ resolved
@@ -152,7 +152,6 @@
 		return formattedQuery;
 	}
 
-<<<<<<< HEAD
 	formatAliases(token: Token, query: string) {
 		const prevToken = this.tokenLookBehind();
 		const nextToken = this.tokenLookAhead();
@@ -171,7 +170,7 @@
 		if (missingTableAlias || missingSelectColumnAlias) return this.formatWithSpaces(asToken, query);
 		return query;
 	}
-=======
+
 	checkNewline = (index: number) => {
 		if (
 			this.newline.mode === 'always' ||
@@ -213,7 +212,6 @@
 
 		return true;
 	};
->>>>>>> fcf28542
 
 	formatLineComment(token: Token, query: string) {
 		return this.addNewline(query + this.show(token));
