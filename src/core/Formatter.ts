import type { FormatOptions } from 'src/types';
import Tokenizer from 'src/lexer/tokenizer';
import Params from './Params';
import formatCommaPositions from './formatCommaPositions';
import formatAliasPositions from './formatAliasPositions';
import Parser, { type Statement } from './Parser';
import StatementFormatter from './StatementFormatter';
import { indentString } from './config';
import AliasAs from './AliasAs';

/** Main formatter class that produces a final output string from list of tokens */
export default class Formatter {
  private cfg: FormatOptions;
  private params: Params;

  constructor(cfg: FormatOptions) {
    this.cfg = cfg;
    this.params = new Params(this.cfg.params);
  }

  /**
   * SQL Tokenizer for this formatter, provided by subclasses.
   */
  protected tokenizer(): Tokenizer {
    throw new Error('tokenizer() not implemented by subclass');
  }

  // Cache the tokenizer for each class (each SQL dialect)
  // So we wouldn't need to recreate the tokenizer, which is kinda expensive,
  // for each call to format() function.
  private cachedTokenizer(): Tokenizer {
    const cls: Function & { cachedTokenizer?: Tokenizer } = this.constructor;
    if (!cls.cachedTokenizer) {
      cls.cachedTokenizer = this.tokenizer();
    }
    return cls.cachedTokenizer;
  }

  /**
   * Formats an SQL query.
   * @param {string} query - The SQL query string to be formatted
   * @return {string} The formatter query
   */
  public format(query: string): string {
<<<<<<< HEAD
    const tokens = this.tokenizer().tempTokenize(query);
    const ast = new Parser(tokens).parse();
    const formattedQuery = this.formatAst(ast, tokens);
=======
    const tokens = this.cachedTokenizer().tokenize(query);
    const processedTokens = new AliasAs(this.cfg, tokens).process();
    const ast = new Parser(processedTokens).parse();
    const formattedQuery = this.formatAst(ast);
>>>>>>> 2e47295f
    const finalQuery = this.postFormat(formattedQuery);

    return finalQuery.trimEnd();
  }

  private formatAst(statements: Statement[]): string {
    return statements
      .map(stat => new StatementFormatter(this.cfg, this.params).format(stat))
      .join('\n'.repeat(this.cfg.linesBetweenQueries + 1));
  }

  private postFormat(query: string): string {
    if (this.cfg.tabulateAlias) {
      query = formatAliasPositions(query);
    }
    if (this.cfg.commaPosition === 'before' || this.cfg.commaPosition === 'tabular') {
      query = formatCommaPositions(query, this.cfg.commaPosition, indentString(this.cfg));
    }

    return query;
  }
}<|MERGE_RESOLUTION|>--- conflicted
+++ resolved
@@ -42,16 +42,10 @@
    * @return {string} The formatter query
    */
   public format(query: string): string {
-<<<<<<< HEAD
     const tokens = this.tokenizer().tempTokenize(query);
-    const ast = new Parser(tokens).parse();
-    const formattedQuery = this.formatAst(ast, tokens);
-=======
-    const tokens = this.cachedTokenizer().tokenize(query);
     const processedTokens = new AliasAs(this.cfg, tokens).process();
     const ast = new Parser(processedTokens).parse();
     const formattedQuery = this.formatAst(ast);
->>>>>>> 2e47295f
     const finalQuery = this.postFormat(formattedQuery);
 
     return finalQuery.trimEnd();
