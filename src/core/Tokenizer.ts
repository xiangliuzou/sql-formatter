--- conflicted
+++ resolved
@@ -28,199 +28,7 @@
 
 /** Converts SQL language string into a token stream */
 export default class Tokenizer {
-<<<<<<< HEAD
-	WHITESPACE_REGEX: RegExp;
-	REGEX_MAP: Partial<{ [tokenType in TokenType]: RegExp }>;
-
-	INDEXED_PLACEHOLDER_REGEX?: RegExp;
-	IDENT_NAMED_PLACEHOLDER_REGEX?: RegExp;
-	STRING_NAMED_PLACEHOLDER_REGEX?: RegExp;
-
-	/**
-	 * @param {TokenizerOptions} cfg
-	 *  @param {String[]} cfg.reservedKeywords: Reserved words in SQL
-	 *  @param {String[]} cfg.reservedDependentClauses: Words that following a specific Statement and must have data attached
-	 *  @param {String[]} cfg.reservedLogicalOperators: Words that are set to newline
-	 *  @param {String[]} cfg.reservedCommands: Words that are set to new line separately
-	 *  @param {String[]} cfg.reservedBinaryCommands: Words that are top level but have no indentation
-	 *  @param {String[]} cfg.stringTypes: String types to enable: "", '', ``, [], N''
-	 *  @param {String[]} cfg.blockStart: Opening parentheses to enable, like (, [
-	 *  @param {String[]} cfg.blockEnd: Closing parentheses to enable, like ), ]
-	 *  @param {String[]} cfg.indexedPlaceholderTypes: Prefixes for indexed placeholders, like ?
-	 *  @param {String[]} cfg.namedPlaceholderTypes: Prefixes for named placeholders, like @ and :
-	 *  @param {String[]} cfg.lineCommentTypes: Line comments to enable, like # and --
-	 *  @param {String[]} cfg.specialWordChars: Special chars that can be found inside of words, like @ and #
-	 *  @param {String[]} cfg.operators: Additional operators to recognize
-	 */
-	constructor(cfg: TokenizerOptions) {
-		this.WHITESPACE_REGEX = /^(\s+)/u;
-
-		const specialWordCharsAll = Object.values(cfg.specialWordChars ?? {}).join('');
-		this.REGEX_MAP = {
-			[TokenType.WORD]: regexFactory.createWordRegex(cfg.specialWordChars),
-			[TokenType.STRING]: regexFactory.createStringRegex(cfg.stringTypes),
-			[TokenType.RESERVED_KEYWORD]: regexFactory.createReservedWordRegex(
-				cfg.reservedKeywords,
-				specialWordCharsAll
-			),
-			[TokenType.RESERVED_DEPENDENT_CLAUSE]: regexFactory.createReservedWordRegex(
-				cfg.reservedDependentClauses ?? [],
-				specialWordCharsAll
-			),
-			[TokenType.RESERVED_LOGICAL_OPERATOR]: regexFactory.createReservedWordRegex(
-				cfg.reservedLogicalOperators,
-				specialWordCharsAll
-			),
-			[TokenType.RESERVED_COMMAND]: regexFactory.createReservedWordRegex(
-				cfg.reservedCommands,
-				specialWordCharsAll
-			),
-			[TokenType.RESERVED_BINARY_COMMAND]: regexFactory.createReservedWordRegex(
-				cfg.reservedBinaryCommands,
-				specialWordCharsAll
-			),
-			[TokenType.OPERATOR]: regexFactory.createOperatorRegex('+-/*%&|^><=.,;[]{}`:$', [
-				'<>',
-				'<=',
-				'>=',
-				'!=',
-				...(cfg.operators ?? []),
-			]),
-			[TokenType.BLOCK_START]: regexFactory.createParenRegex(cfg.blockStart),
-			[TokenType.BLOCK_END]: regexFactory.createParenRegex(cfg.blockEnd),
-			[TokenType.LINE_COMMENT]: regexFactory.createLineCommentRegex(cfg.lineCommentTypes),
-			[TokenType.BLOCK_COMMENT]: /^(\/\*[^]*?(?:\*\/|$))/u,
-			[TokenType.NUMBER]:
-				/^((-\s*)?[0-9]+(\.[0-9]+)?([eE][-+]?[0-9]+(\.[0-9]+)?)?|0x[0-9a-fA-F]+|0b[01]+)\b/u,
-			[TokenType.PLACEHOLDER]: NULL_REGEX, // matches nothing
-		};
-
-		this.INDEXED_PLACEHOLDER_REGEX = regexFactory.createPlaceholderRegex(
-			cfg.indexedPlaceholderTypes ?? [],
-			'[0-9]*'
-		);
-		this.IDENT_NAMED_PLACEHOLDER_REGEX = regexFactory.createPlaceholderRegex(
-			cfg.namedPlaceholderTypes,
-			'[a-zA-Z0-9._$]+'
-		);
-		this.STRING_NAMED_PLACEHOLDER_REGEX = regexFactory.createPlaceholderRegex(
-			cfg.namedPlaceholderTypes,
-			regexFactory.createStringPattern(cfg.stringTypes)
-		);
-	}
-
-	/**
-	 * Takes a SQL string and breaks it into tokens.
-	 * Each token is an object with type and value.
-	 *
-	 * @param {String} input The SQL string
-	 * @return {Token[]} tokens An array of tokens.
-	 *  @return {String} token.type
-	 *  @return {String} token.value
-	 *  @return {String} token.whitespaceBefore Preceding whitespace
-	 */
-	tokenize(input: string) {
-		const tokens: Token[] = [];
-		let token: Token | undefined;
-
-		// Keep processing the string until it is empty
-		while (input.length) {
-			// grab any preceding whitespace
-			const whitespaceBefore = this.getWhitespace(input);
-			input = input.substring(whitespaceBefore.length);
-
-			if (input.length) {
-				// Get the next token and the token type
-				token = this.getNextToken(input, token);
-				// Advance the string
-				input = input.substring(token.value.length);
-
-				tokens.push({ ...token, whitespaceBefore });
-			}
-		}
-		return tokens;
-	}
-
-	getWhitespace(input: string) {
-		const matches = input.match(this.WHITESPACE_REGEX);
-		return matches ? matches[1] : '';
-	}
-
-	matchToken = (tokenType: TokenType) => (input: string) =>
-		this.REGEX_MAP[tokenType] &&
-		this.getTokenOnFirstMatch({
-			input,
-			type: tokenType,
-			regex: this.REGEX_MAP[tokenType]!,
-		});
-
-	getNextToken(input: string, previousToken?: Token) {
-		return (this.matchToken(TokenType.LINE_COMMENT)(input) ||
-			this.matchToken(TokenType.BLOCK_COMMENT)(input) ||
-			this.matchToken(TokenType.STRING)(input) ||
-			this.matchToken(TokenType.BLOCK_START)(input) ||
-			this.matchToken(TokenType.BLOCK_END)(input) ||
-			this.getPlaceholderToken(input) ||
-			this.matchToken(TokenType.NUMBER)(input) ||
-			this.getReservedWordToken(input, previousToken) ||
-			this.matchToken(TokenType.WORD)(input) ||
-			this.matchToken(TokenType.OPERATOR)(input)) as Token;
-	}
-
-	getPlaceholderToken(input: string) {
-		const placeholderTokenRegexMap: { regex: RegExp; parseKey: (s: string) => string }[] = [
-			{
-				regex: this.IDENT_NAMED_PLACEHOLDER_REGEX ?? NULL_REGEX,
-				parseKey: v => v.slice(1),
-			},
-			{
-				regex: this.STRING_NAMED_PLACEHOLDER_REGEX ?? NULL_REGEX,
-				parseKey: v =>
-					this.getEscapedPlaceholderKey({ key: v.slice(2, -1), quoteChar: v.slice(-1) }),
-			},
-			{
-				regex: this.INDEXED_PLACEHOLDER_REGEX ?? NULL_REGEX,
-				parseKey: v => v.slice(1),
-			},
-		];
-
-		return placeholderTokenRegexMap.reduce((acc, { regex, parseKey }) => {
-			const token = this.getTokenOnFirstMatch({ input, regex, type: TokenType.PLACEHOLDER });
-			return token ? { ...token, key: parseKey(token.value) } : acc;
-		}, undefined as Token | undefined);
-	}
-
-	getEscapedPlaceholderKey({ key, quoteChar }: { key: string; quoteChar: string }) {
-		return key.replace(new RegExp(escapeRegExp('\\' + quoteChar), 'gu'), quoteChar);
-	}
-
-	getReservedWordToken(input: string, previousToken?: Token) {
-		// A reserved word cannot be preceded by a '.', '[', '`', or '"'
-		// this makes it so for "mytable.from", [from], `from`, "from" - from is not considered a reserved word
-		if (previousToken && ['.', '[', '`', '"'].includes(previousToken.value)) {
-			return undefined;
-		}
-
-		const reservedTokenList = [
-			TokenType.RESERVED_COMMAND,
-			TokenType.RESERVED_BINARY_COMMAND,
-			TokenType.RESERVED_DEPENDENT_CLAUSE,
-			TokenType.RESERVED_LOGICAL_OPERATOR,
-			TokenType.RESERVED_KEYWORD,
-		];
-
-		return reservedTokenList.reduce(
-			(matchedToken, tokenType) => matchedToken || this.matchToken(tokenType)(input),
-			undefined as Token | undefined
-		);
-	}
-
-	getTokenOnFirstMatch({ input, type, regex }: { input: string; type: TokenType; regex: RegExp }) {
-		const matches = input.match(regex);
-		return matches ? ({ type, value: matches[1] } as Token) : undefined;
-	}
-=======
-  REGEX_MAP: { [tokenType in TokenType]: RegExp };
+  REGEX_MAP: Partial<{ [tokenType in TokenType]: RegExp }>;
 
   INDEXED_PLACEHOLDER_REGEX?: RegExp;
   IDENT_NAMED_PLACEHOLDER_REGEX?: RegExp;
@@ -357,7 +165,7 @@
       this.getTokenOnFirstMatch({
         input,
         type: tokenType,
-        regex: this.REGEX_MAP[tokenType],
+        regex: this.REGEX_MAP[tokenType]!,
         transform: id,
       });
 
@@ -445,7 +253,7 @@
         this.getTokenOnFirstMatch({
           input,
           type: tokenType,
-          regex: this.REGEX_MAP[tokenType],
+          regex: this.REGEX_MAP[tokenType]!,
           transform: toCanonicalKeyword,
         }),
       undefined
@@ -480,5 +288,4 @@
     }
     return undefined;
   }
->>>>>>> 4c9392c5
 }