--- conflicted
+++ resolved
@@ -26,13 +26,12 @@
 // identity function
 export const id = <T>(x: T) => x;
 
-<<<<<<< HEAD
 // object deep comparison
 export const objectEquals = (x: any, y: any): boolean =>
   x && y && typeof x === 'object' && typeof y === 'object' && typeof x === typeof y
     ? Object.keys(x).every(k => objectEquals(x[k], y[k]))
     : x === y;
-=======
+
 // Adds up all values in array
 export const sum = (arr: number[]): number => {
   let total = 0;
@@ -40,5 +39,4 @@
     total += x;
   }
   return total;
-};
->>>>>>> 16c9091c
+};