/* eslint-disable @typescript-eslint/naming-convention */

import { ParamItems } from './core/Params';
import Db2Formatter from './languages/Db2Formatter';
import MariaDbFormatter from './languages/MariaDbFormatter';
import MySqlFormatter from './languages/MySqlFormatter';
import N1qlFormatter from './languages/N1qlFormatter';
import PlSqlFormatter from './languages/PlSqlFormatter';
import PostgreSqlFormatter from './languages/PostgreSqlFormatter';
import RedshiftFormatter from './languages/RedshiftFormatter';
import SparkSqlFormatter from './languages/SparkSqlFormatter';
import StandardSqlFormatter from './languages/StandardSqlFormatter';
import TSqlFormatter from './languages/TSqlFormatter';

const formatters = {
	db2: Db2Formatter,
	mariadb: MariaDbFormatter,
	mysql: MySqlFormatter,
	n1ql: N1qlFormatter,
	plsql: PlSqlFormatter,
	postgresql: PostgreSqlFormatter,
	redshift: RedshiftFormatter,
	spark: SparkSqlFormatter,
	sql: StandardSqlFormatter,
	tsql: TSqlFormatter,
};

export interface NewlineOptions {
	mode: 'always' | 'never' | 'lineWidth' | 'itemCount' | 'hybrid';
	itemCount?: number;
}

export interface FormatOptions {
	language: keyof typeof formatters;
	params?: ParamItems | string[];
	indent: string;
	uppercase: boolean;
	newline: NewlineOptions;
	aliasAs: 'always' | 'never' | 'select';
	lineWidth: number;
	linesBetweenQueries: number;
}
/**
 * Format whitespace in a query to make it easier to read.
 *
 * @param {String} query
 * @param {FormatOptions} cfg
 *  @param {String} cfg.language Query language, default is Standard SQL
 *  @param {String} cfg.indent Characters used for indentation, default is "  " (2 spaces)
 *  @param {Boolean} cfg.uppercase Converts keywords to uppercase
 *  @param {NewlineOptions} cfg.newline Determines when to break words onto a newline;
 *  	@param {String} cfg.newline.mode always | never | lineWidth (break only when > line width) | itemCount (break when > itemCount) | hybrid (lineWidth OR itemCount)
 *  	@param {Integer} cfg.newline.itemCount Used when mode is itemCount or hybrid, must be >=0
<<<<<<< HEAD
 *  @param {String} cfg.aliasAs Whether to use AS in column aliases in only SELECT clause, both SELECT and table aliases, or never
=======
 *  @param {Boolean} cfg.uppercase Converts keywords to uppercase
 *  @param {Integer} cfg.lineWidth Number of characters in each line before breaking, default: 50
>>>>>>> fcf28542
 *  @param {Integer} cfg.linesBetweenQueries How many line breaks between queries
 *  @param {ParamItems} cfg.params Collection of params for placeholder replacement
 * @return {String}
 */
export const format = (query: string, cfg: Partial<FormatOptions> = {}): string => {
	if (typeof query !== 'string')
		throw new Error('Invalid query argument. Expected string, instead got ' + typeof query);

	if (cfg.language && !supportedDialects.includes(cfg.language))
		throw Error(`Unsupported SQL dialect: ${cfg.language}`);

	if (cfg.newline && (cfg.newline.mode === 'itemCount' || cfg.newline.mode === 'hybrid')) {
		if ((cfg.newline.itemCount ?? 0) < 0)
			throw new Error('Error: newline.itemCount must be a positive number.');
		if (cfg.newline.itemCount === 0) {
			if (cfg.newline.mode === 'hybrid') cfg.newline.mode = 'lineWidth';
			else if (cfg.newline.mode === 'itemCount') cfg.newline = { mode: 'always' };
		}
	}

	if (cfg.lineWidth && cfg.lineWidth <= 0) {
		console.warn('Warning: cfg.linewidth was <=0, reset to default value');
		cfg.lineWidth = undefined;
	}

	const defaultOptions: FormatOptions = {
		language: 'sql',
		indent: '  ',
		uppercase: true,
		linesBetweenQueries: 1,
		newline: { mode: 'always' },
		aliasAs: 'select',
		lineWidth: 50,
	};
	cfg = { ...defaultOptions, ...cfg };

	const Formatter = formatters[cfg.language!];
	return new Formatter(cfg as FormatOptions).format(query);
};

export const supportedDialects = Object.keys(formatters);<|MERGE_RESOLUTION|>--- conflicted
+++ resolved
@@ -51,12 +51,8 @@
  *  @param {NewlineOptions} cfg.newline Determines when to break words onto a newline;
  *  	@param {String} cfg.newline.mode always | never | lineWidth (break only when > line width) | itemCount (break when > itemCount) | hybrid (lineWidth OR itemCount)
  *  	@param {Integer} cfg.newline.itemCount Used when mode is itemCount or hybrid, must be >=0
-<<<<<<< HEAD
  *  @param {String} cfg.aliasAs Whether to use AS in column aliases in only SELECT clause, both SELECT and table aliases, or never
-=======
- *  @param {Boolean} cfg.uppercase Converts keywords to uppercase
  *  @param {Integer} cfg.lineWidth Number of characters in each line before breaking, default: 50
->>>>>>> fcf28542
  *  @param {Integer} cfg.linesBetweenQueries How many line breaks between queries
  *  @param {ParamItems} cfg.params Collection of params for placeholder replacement
  * @return {String}
