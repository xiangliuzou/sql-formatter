--- conflicted
+++ resolved
@@ -11,11 +11,7 @@
 import TSqlFormatter from './languages/TSqlFormatter';
 
 import type { NewlineOptions } from './types';
-<<<<<<< HEAD
-import { AliasMode, KeywordMode, NewlineMode } from './types';
-=======
-import { AliasMode, CommaPosition, NewlineMode } from './types';
->>>>>>> e95e2d2d
+import { AliasMode, CommaPosition, KeywordMode, NewlineMode } from './types';
 
 export const formatters = {
 	db2: Db2Formatter,
