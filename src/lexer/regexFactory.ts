--- conflicted
+++ resolved
@@ -1,18 +1,7 @@
 import { sortByLengthDesc } from 'src/utils';
 
-<<<<<<< HEAD
-import type { IdentChars, QuoteType, VariableType } from './TokenizerOptions';
+import { IdentChars, QuoteType, VariableType } from './TokenizerOptions';
 import { escapeRegExp, patternToRegex, prefixesPattern, withDashes } from './regexUtil';
-=======
-import { IdentChars, QuoteType, VariableType } from './TokenizerOptions';
-import {
-  escapeParen,
-  escapeRegExp,
-  patternToRegex,
-  prefixesPattern,
-  withDashes,
-} from './regexUtil';
->>>>>>> 65c27259
 
 /**
  * Builds a RegExp for valid line comments in a SQL dialect
