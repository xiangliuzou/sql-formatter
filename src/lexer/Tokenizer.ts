import { Token, TokenType } from 'src/lexer/token';
import * as regex from 'src/lexer/regexFactory';
import * as regexTypes from 'src/lexer/regexTypes';
import { equalizeWhitespace } from 'src/utils';

import { escapeRegExp } from './regexUtil';
import TokenizerEngine, { type TokenRule } from './TokenizerEngine';

interface TokenizerOptions {
  // Main clauses that start new block, like: SELECT, FROM, WHERE, ORDER BY
  reservedCommands: string[];
  // Logical operator keywords, defaults to: [AND, OR]
  reservedLogicalOperators?: string[];
  // Keywords in CASE expressions that begin new line, like: WHEN, ELSE
  reservedDependentClauses: string[];
  // Keywords that create newline but no indentaion of their body.
  // These contain set operations like UNION
  reservedSetOperations: string[];
  // Various joins like LEFT OUTER JOIN
  reservedJoins: string[];
  // built in function names
  reservedFunctionNames: string[];
  // all other reserved words (not included to any of the above lists)
  reservedKeywords: string[];
  // Types of quotes to use for strings
  stringTypes: regexTypes.QuoteType[];
  // Types of quotes to use for quoted identifiers
  identTypes: regexTypes.QuoteType[];
  // Types of quotes to use for variables
  variableTypes?: regexTypes.VariableType[];
  // Open-parenthesis characters
  openParens?: ('(' | '[' | '{' | '{-')[];
  // Close-parenthesis characters
  closeParens?: (')' | ']' | '}' | '-}')[];
  // True to allow for positional "?" parameter placeholders
  positionalParams?: boolean;
  // Prefixes for numbered parameter placeholders to support, e.g. :1, :2, :3
  numberedParamTypes?: ('?' | ':' | '$')[];
  // Prefixes for named parameter placeholders to support, e.g. :name
  namedParamTypes?: (':' | '@' | '$')[];
  // Prefixes for quoted parameter placeholders to support, e.g. :"name"
  // The type of quotes will depend on `identifierTypes` option.
  quotedParamTypes?: (':' | '@' | '$')[];
  // Line comment types to support, defaults to --
  lineCommentTypes?: string[];
  // Additional characters to support in identifiers
  identChars?: regexTypes.IdentChars;
  // Additional characters to support in named parameters
  // Use this when parameters allow different characters from identifiers
  // Defaults to `identChars`.
  paramChars?: regexTypes.IdentChars;
  // Additional multi-character operators to support, in addition to <=, >=, <>, !=
  operators?: string[];
  // Allows custom modifications on the token array.
  // Called after the whole input string has been split into tokens.
  // The result of this will be the output of the tokenizer.
  postProcess?: (tokens: Token[]) => Token[];
}

export default class Tokenizer {
  private engine: TokenizerEngine;
  private postProcess?: (tokens: Token[]) => Token[];

  constructor(cfg: TokenizerOptions) {
    const rules = this.validRules({
      [TokenType.BLOCK_COMMENT]: { regex: /(\/\*[^]*?(?:\*\/|$))/uy },
      [TokenType.LINE_COMMENT]: {
        regex: regex.lineComment(cfg.lineCommentTypes ?? ['--']),
      },
      [TokenType.COMMA]: { regex: /[,]/y },
      [TokenType.OPEN_PAREN]: { regex: regex.parenthesis(cfg.openParens ?? ['(']) },
      [TokenType.CLOSE_PAREN]: { regex: regex.parenthesis(cfg.closeParens ?? [')']) },
      [TokenType.QUOTED_IDENTIFIER]: { regex: regex.string(cfg.identTypes) },
      [TokenType.NUMBER]: {
        regex:
          /(?:0x[0-9a-fA-F]+|0b[01]+|(?:-\s*)?[0-9]+(?:\.[0-9]*)?(?:[eE][-+]?[0-9]+(?:\.[0-9]+)?)?)(?!\w)/uy,
      },
      [TokenType.RESERVED_CASE_START]: {
        regex: /[Cc][Aa][Ss][Ee]\b/uy,
        value: v => equalizeWhitespace(v.toUpperCase()),
      },
      [TokenType.RESERVED_CASE_END]: {
        regex: /[Ee][Nn][Dd]\b/uy,
        value: v => equalizeWhitespace(v.toUpperCase()),
      },
      [TokenType.RESERVED_COMMAND]: {
        regex: regex.reservedWord(cfg.reservedCommands, cfg.identChars),
        value: v => equalizeWhitespace(v.toUpperCase()),
      },
      [TokenType.RESERVED_SET_OPERATION]: {
        regex: regex.reservedWord(cfg.reservedSetOperations, cfg.identChars),
        value: v => equalizeWhitespace(v.toUpperCase()),
      },
      [TokenType.RESERVED_DEPENDENT_CLAUSE]: {
        regex: regex.reservedWord(cfg.reservedDependentClauses, cfg.identChars),
        value: v => equalizeWhitespace(v.toUpperCase()),
      },
      [TokenType.RESERVED_JOIN]: {
        regex: regex.reservedWord(cfg.reservedJoins, cfg.identChars),
        value: v => equalizeWhitespace(v.toUpperCase()),
      },
<<<<<<< HEAD
      [TokenType.RESERVED_LOGICAL_OPERATOR]: {
        regex: regex.reservedWord(cfg.reservedLogicalOperators ?? ['AND', 'OR'], cfg.identChars),
        value: v => v.toUpperCase(),
=======
      [TokenType.RESERVED_KEYWORD]: {
        regex: regex.reservedWord(cfg.reservedKeywords, cfg.identChars),
        value: v => equalizeWhitespace(v.toUpperCase()),
>>>>>>> ee163161
      },
      [TokenType.RESERVED_FUNCTION_NAME]: {
        regex: regex.reservedWord(cfg.reservedFunctionNames, cfg.identChars),
        value: v => equalizeWhitespace(v.toUpperCase()),
      },
<<<<<<< HEAD
      [TokenType.RESERVED_KEYWORD]: {
        regex: regex.reservedWord(cfg.reservedKeywords, cfg.identChars),
        value: v => v.toUpperCase(),
=======
      [TokenType.RESERVED_LOGICAL_OPERATOR]: {
        regex: regex.reservedWord(cfg.reservedLogicalOperators ?? ['AND', 'OR'], cfg.identChars),
        value: v => equalizeWhitespace(v.toUpperCase()),
>>>>>>> ee163161
      },
      [TokenType.NAMED_PARAMETER]: {
        regex: regex.parameter(
          cfg.namedParamTypes ?? [],
          regex.identifierPattern(cfg.paramChars || cfg.identChars)
        ),
        key: v => v.slice(1),
      },
      [TokenType.QUOTED_PARAMETER]: {
        regex: regex.parameter(cfg.quotedParamTypes ?? [], regex.stringPattern(cfg.identTypes)),
        key: v =>
          (({ tokenKey, quoteChar }) =>
            tokenKey.replace(new RegExp(escapeRegExp('\\' + quoteChar), 'gu'), quoteChar))({
            tokenKey: v.slice(2, -1),
            quoteChar: v.slice(-1),
          }),
      },
      [TokenType.INDEXED_PARAMETER]: {
        regex: regex.parameter(cfg.numberedParamTypes ?? [], '[0-9]+'),
        key: v => v.slice(1),
      },
      [TokenType.POSITIONAL_PARAMETER]: {
        regex: cfg.positionalParams ? /[?]/y : undefined,
      },
      [TokenType.VARIABLE]: {
        regex: cfg.variableTypes ? regex.variable(cfg.variableTypes) : undefined,
      },
      [TokenType.STRING]: { regex: regex.string(cfg.stringTypes) },
      [TokenType.IDENTIFIER]: {
        regex: regex.identifier(cfg.identChars),
      },
      [TokenType.DELIMITER]: { regex: /[;]/uy },
      [TokenType.OPERATOR]: {
        regex: regex.operator('+-/*%&|^><=.:$@#?~![]{}', [
          '<>',
          '<=',
          '>=',
          '!=',
          ...(cfg.operators ?? []),
        ]),
      },
    });

    this.engine = new TokenizerEngine(rules);

    this.postProcess = cfg.postProcess;
  }

  // filters out unsupported *_PARAMETER types whose regex is undefined
  private validRules(
    rules: Partial<Record<TokenType, TokenRule | { regex: undefined }>>
  ): Partial<Record<TokenType, TokenRule>> {
    return Object.fromEntries(Object.entries(rules).filter(([_, rule]) => rule.regex));
  }

  public tokenize(input: string): Token[] {
    const tokens = this.engine.tokenize(input);
    return this.postProcess ? this.postProcess(tokens) : tokens;
  }
}<|MERGE_RESOLUTION|>--- conflicted
+++ resolved
@@ -99,29 +99,17 @@
         regex: regex.reservedWord(cfg.reservedJoins, cfg.identChars),
         value: v => equalizeWhitespace(v.toUpperCase()),
       },
-<<<<<<< HEAD
       [TokenType.RESERVED_LOGICAL_OPERATOR]: {
         regex: regex.reservedWord(cfg.reservedLogicalOperators ?? ['AND', 'OR'], cfg.identChars),
-        value: v => v.toUpperCase(),
-=======
-      [TokenType.RESERVED_KEYWORD]: {
-        regex: regex.reservedWord(cfg.reservedKeywords, cfg.identChars),
         value: v => equalizeWhitespace(v.toUpperCase()),
->>>>>>> ee163161
       },
       [TokenType.RESERVED_FUNCTION_NAME]: {
         regex: regex.reservedWord(cfg.reservedFunctionNames, cfg.identChars),
         value: v => equalizeWhitespace(v.toUpperCase()),
       },
-<<<<<<< HEAD
       [TokenType.RESERVED_KEYWORD]: {
         regex: regex.reservedWord(cfg.reservedKeywords, cfg.identChars),
-        value: v => v.toUpperCase(),
-=======
-      [TokenType.RESERVED_LOGICAL_OPERATOR]: {
-        regex: regex.reservedWord(cfg.reservedLogicalOperators ?? ['AND', 'OR'], cfg.identChars),
         value: v => equalizeWhitespace(v.toUpperCase()),
->>>>>>> ee163161
       },
       [TokenType.NAMED_PARAMETER]: {
         regex: regex.parameter(
