<!DOCTYPE html>

<html lang="en">
  <head>
    <meta charset="utf-8" />

    <title>SQL formatter</title>
    <meta name="description" content="A whitespace formatter for different query languages" />

    <meta property="og:title" content="SQL Formatter" />
    <meta
      property="og:description"
      content="A whitespace formatter for different query languages"
    />
    <meta property="og:url" content="https://zeroturnaround.github.io/sql-formatter" />

<<<<<<< HEAD
    <link rel="shortcut icon" href="https://static.zeroturnaround.com/theme55/images/favicon.ico">
=======
    <link rel="shortcut icon" href="http://static.zeroturnaround.com/theme55/images/favicon.ico" />
>>>>>>> 72ef29bd

    <link href="https://fonts.googleapis.com/css?family=Roboto+Mono" rel="stylesheet" />

    <style>
      html,
      body {
        height: 100%;
        margin: 0;
        padding: 0;
        overflow: hidden;
        font-family: 'Roboto Mono', monospace;
      }
      header {
        position: relative;
        height: 120px;
        padding: 10px 20px;
        border-bottom: 2px solid #8dc63f;
        box-sizing: border-box;
      }
      .select-wrapper {
        position: absolute;
        bottom: 0;
        left: 50%;
        transform: translate(-50%, -50%);
      }
      h1 {
        margin: 0 0 8px 0;
      }
      a {
        text-decoration: none;
      }
      main {
        overflow: hidden;
        display: flex;
        flex-direction: row;
        -webkit-align-items: stretch;
        align-items: stretch;
        height: calc(100% - 120px);
      }
      .input,
      .output {
        display: flex;
        -webkit-align-items: stretch;
        align-items: stretch;
        width: 50%;
        height: 100%;
      }
      .output {
        border-left: 2px solid #8dc63f;
      }
      textarea {
        width: 100%;
        padding: 20px;
        border: 0;
        box-sizing: border-box;
        font-size: 1.3em;
        resize: none;
        outline: none;
        line-height: 1.3;
        font-family: 'Roboto Mono', monospace;
      }
    </style>
  </head>

  <body>
    <header>
      <h1>SQL Formatter</h1>

      <div class="buttons">
        <a href="https://www.npmjs.com/package/sql-formatter">
          <img src="https://img.shields.io/npm/v/sql-formatter.svg" height="18" />
        </a>
        <iframe
          src="https://ghbtns.com/github-btn.html?user=zeroturnaround&repo=sql-formatter&type=star&count=true"
          frameborder="0"
          scrolling="0"
          width="120px"
          height="20px"
          style="position: relative; top: 1px;"
        ></iframe>
      </div>

<<<<<<< HEAD
        <div class="select-wrapper">
            Format
            <select id="language">
                <option value="sql">
                    SQL
                </option>
                <option value="n1ql">
                    N1QL
                </option>
                <option value="db2">
                    DB2
                </option>
                <option value="pl/sql">
                    PL/SQL
                </option>
            </select>
        </div>
=======
      <div class="select-wrapper">
        <label for="lanugage">Format</label>
        <select id="language">
          <option value="sql">
            SQL
          </option>
          <option value="n1ql">
            N1QL
          </option>
          <option value="db2">
            DB2
          </option>
          <option value="redshift">
            AWS Redshift
          </option>
          <option value="spark">
            Spark
          </option>
        </select>
        |
        <label for="uppercase">Uppercase</label>
        <input type="checkbox" id="uppercase" name="uppercase" checked />
      </div>
>>>>>>> 72ef29bd
    </header>
    <main>
      <section class="input">
        <textarea id="input" autofocus="true" wrap="off">
select supplier_name,city from
(select * from suppliers join addresses on suppliers.address_id=addresses.id)
as suppliers
where supplier_id>500
order by supplier_name asc,city desc;
      </textarea
        >
      </section>
      <section class="output">
        <textarea id="output" readonly="true" wrap="off"></textarea>
      </section>
    </main>

    <!-- Load from local (for development) -->
    <script type="text/javascript" src="dist/sql-formatter.js"></script>
    <!-- Fallback to reading from npm -->
    <script>
      window.sqlFormatter ||
        document.write(
          unescape(
            '%3Cscript type="text/javascript" src="https://unpkg.com/sql-formatter@latest/dist/sql-formatter.min.js"%3E%3C/script%3E'
          )
        );
    </script>
    <script>
      document.addEventListener('DOMContentLoaded', function () {
        let language = document.getElementById('language');
        let uppercase = document.getElementById('uppercase');
        let input = document.getElementById('input');
        let output = document.getElementById('output');

        function format() {
          console.time('formatting');
          output.value = sqlFormatter.format(input.value, {
            language: language.options[language.selectedIndex].value,
            uppercase: uppercase.checked,
          });
          console.timeEnd('formatting');
        }

        input.addEventListener('input', format);
        language.addEventListener('change', format);
        uppercase.addEventListener('change', format);

        format();
      });
    </script>
  </body>
</html><|MERGE_RESOLUTION|>--- conflicted
+++ resolved
@@ -14,11 +14,7 @@
     />
     <meta property="og:url" content="https://zeroturnaround.github.io/sql-formatter" />
 
-<<<<<<< HEAD
-    <link rel="shortcut icon" href="https://static.zeroturnaround.com/theme55/images/favicon.ico">
-=======
-    <link rel="shortcut icon" href="http://static.zeroturnaround.com/theme55/images/favicon.ico" />
->>>>>>> 72ef29bd
+    <link rel="shortcut icon" href="https://static.zeroturnaround.com/theme55/images/favicon.ico" />
 
     <link href="https://fonts.googleapis.com/css?family=Roboto+Mono" rel="stylesheet" />
 
@@ -97,53 +93,24 @@
           scrolling="0"
           width="120px"
           height="20px"
-          style="position: relative; top: 1px;"
+          style="position: relative; top: 1px"
         ></iframe>
       </div>
 
-<<<<<<< HEAD
-        <div class="select-wrapper">
-            Format
-            <select id="language">
-                <option value="sql">
-                    SQL
-                </option>
-                <option value="n1ql">
-                    N1QL
-                </option>
-                <option value="db2">
-                    DB2
-                </option>
-                <option value="pl/sql">
-                    PL/SQL
-                </option>
-            </select>
-        </div>
-=======
       <div class="select-wrapper">
         <label for="lanugage">Format</label>
         <select id="language">
-          <option value="sql">
-            SQL
-          </option>
-          <option value="n1ql">
-            N1QL
-          </option>
-          <option value="db2">
-            DB2
-          </option>
-          <option value="redshift">
-            AWS Redshift
-          </option>
-          <option value="spark">
-            Spark
-          </option>
+          <option value="sql">SQL</option>
+          <option value="n1ql">N1QL</option>
+          <option value="db2">DB2</option>
+          <option value="pl/sql">PL/SQL</option>
+          <option value="redshift">AWS Redshift</option>
+          <option value="spark">Spark</option>
         </select>
         |
         <label for="uppercase">Uppercase</label>
         <input type="checkbox" id="uppercase" name="uppercase" checked />
       </div>
->>>>>>> 72ef29bd
     </header>
     <main>
       <section class="input">
